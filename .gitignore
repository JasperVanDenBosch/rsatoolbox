# IDEs
.vscode/

# MAC
<<<<<<< HEAD

=======
>>>>>>> 911b33dd
.DS_Store

# Byte-compiled / optimized / DLL files
__pycache__/
*.py[cod]
*$py.class

# C extensions
*.so

# Distribution / packaging
.Python
build/
develop-eggs/
dist/
downloads/
eggs/
.eggs/
lib/
lib64/
parts/
sdist/
var/
wheels/
*.egg-info/
.installed.cfg
*.egg
MANIFEST

# PyInstaller
#  Usually these files are written by a python script from a template
#  before PyInstaller builds the exe, so as to inject date/other infos into it.
*.manifest
*.spec

# Installer logs
pip-log.txt
pip-delete-this-directory.txt

# Unit test / coverage reports
htmlcov/
.tox/
.coverage
.coverage.*
.cache
nosetests.xml
coverage.xml
*.cover
.hypothesis/
.pytest_cache/

# Translations
*.mo
*.pot

# Django stuff:
*.log
local_settings.py
db.sqlite3

# Flask stuff:
instance/
.webassets-cache

# Scrapy stuff:
.scrapy

# Sphinx documentation
docs/_build/

# PyBuilder
target/

# Jupyter Notebook
.ipynb_checkpoints

# pyenv
.python-version

# celery beat schedule file
celerybeat-schedule

# SageMath parsed files
*.sage.py

# Environments
.env
.venv
env/
venv/
ENV/
env.bak/
venv.bak/

# Spyder project settings
.spyderproject
.spyproject

# Rope project settings
.ropeproject

# mkdocs documentation
/site

# mypy
.mypy_cache/<|MERGE_RESOLUTION|>--- conflicted
+++ resolved
@@ -2,10 +2,6 @@
 .vscode/
 
 # MAC
-<<<<<<< HEAD
-
-=======
->>>>>>> 911b33dd
 .DS_Store
 
 # Byte-compiled / optimized / DLL files
