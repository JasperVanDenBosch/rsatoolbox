--- conflicted
+++ resolved
@@ -20,11 +20,7 @@
 from .noise_ceiling import cv_noise_ceiling
 
 
-<<<<<<< HEAD
 def eval_fancy(models, data, method='cosine', fitter=None,
-=======
-def eval_fancy(model, data, method='cosine', fitter=None,
->>>>>>> 3930c017
                k_pattern=None, k_rdm=None, N=1000, boot_noise_ceil=False,
                pattern_descriptor=None, rdm_descriptor=None):
     """evaluates a model by k-fold crossvalidation within a bootstrap
@@ -51,7 +47,6 @@
 
     """
     result_full = bootstrap_crossval(
-<<<<<<< HEAD
         models, data, method=method, fitter=fitter,
         k_pattern=k_pattern, k_rdm=k_rdm, N=N,
         pattern_descriptor=pattern_descriptor, rdm_descriptor=rdm_descriptor)
@@ -61,17 +56,6 @@
         pattern_descriptor=pattern_descriptor, rdm_descriptor=rdm_descriptor)
     result_pattern = bootstrap_crossval(
         models, data, method=method, fitter=fitter,
-=======
-        model, data, method=method, fitter=fitter,
-        k_pattern=k_pattern, k_rdm=k_rdm, N=N,
-        pattern_descriptor=pattern_descriptor, rdm_descriptor=rdm_descriptor)
-    result_rdm = bootstrap_crossval(
-        model, data, method=method, fitter=fitter,
-        k_pattern=k_pattern, k_rdm=k_rdm, N=N, boot_type='rdm',
-        pattern_descriptor=pattern_descriptor, rdm_descriptor=rdm_descriptor)
-    result_pattern = bootstrap_crossval(
-        model, data, method=method, fitter=fitter,
->>>>>>> 3930c017
         k_pattern=k_pattern, k_rdm=k_rdm, N=N, boot_type='pattern',
         pattern_descriptor=pattern_descriptor, rdm_descriptor=rdm_descriptor)
     eval_rdm = result_rdm.evaluations
@@ -93,11 +77,7 @@
     eval_full = np.mean(eval_full, -1)
     var_full = np.cov(np.concatenate([eval_full.T, nc_full]))
     var_estimate = 2 * (var_rdm + var_pattern) - var_full
-<<<<<<< HEAD
     result = Result(models, result_full.evaluations, method=method,
-=======
-    result = Result(model, result_full.evaluations, method=method,
->>>>>>> 3930c017
                     cv_method='fancy',
                     noise_ceiling=result_full.noise_ceiling,
                     variances=var_estimate[:-2, :-2],
@@ -129,11 +109,7 @@
                                 data.n_rdm, -1)
         for k in range(len(models)):
             rdm_pred = models[k].predict_rdm(theta=theta[k])
-<<<<<<< HEAD
             evaluations[k] = compare(rdm_pred, data, method)
-=======
-            evaluations[k] = compare(rdm_pred, data, method)[0]
->>>>>>> 3930c017
         evaluations = evaluations.reshape((1, len(models), data.n_rdm))
     else:
         raise ValueError('models should be a pyrsa.model.Model or a list of'
@@ -142,19 +118,12 @@
         data, method=method, rdm_descriptor='index')
     variances = np.cov(evaluations[0], ddof=1) \
         / evaluations.shape[-1]
-<<<<<<< HEAD
-    dof = evaluations.shape[-1] - 1
-    result = Result(models, evaluations, method=method,
-                    cv_method='fixed', noise_ceiling=noise_ceil,
-                    variances=variances, dof=dof)
-=======
     noise_ceil_var = np.zeros((evaluations.shape[1] + 2, 2))
     dof = evaluations.shape[-1] - 1
     result = Result(models, evaluations, method=method,
                     cv_method='fixed', noise_ceiling=noise_ceil,
                     variances=variances, dof=dof,
                     noise_ceil_var=noise_ceil_var)
->>>>>>> 3930c017
     return result
 
 
@@ -469,17 +438,6 @@
         numpy.ndarray: matrix of evaluations (N x k)
 
     """
-<<<<<<< HEAD
-    if rdm_descriptor is None:
-        rdm_select = np.arange(data.n_rdm)
-        data.rdm_descriptors['index'] = rdm_select
-        rdm_descriptor = 'index'
-    if pattern_descriptor is None:
-        pattern_select = np.arange(data.n_cond)
-        data.pattern_descriptors['index'] = pattern_select
-        pattern_descriptor = 'index'
-=======
->>>>>>> 3930c017
     if k_pattern is None:
         n_pattern = len(np.unique(data.pattern_descriptors[
             pattern_descriptor]))
@@ -538,17 +496,9 @@
                 models, sample,
                 train_set, test_set,
                 method=method, fitter=fitter,
-<<<<<<< HEAD
                 pattern_descriptor=pattern_descriptor,
                 calc_noise_ceil=False)
-            if isinstance(models, Model):
-                evaluations[i_sample, 0, :] = cv_result.evaluations[0, 0]
-            elif isinstance(models, Iterable):
-                evaluations[i_sample, :, :] = cv_result.evaluations[0]
-=======
-                pattern_descriptor=pattern_descriptor)
             evaluations[i_sample, :, :] = cv_result.evaluations[0]
->>>>>>> 3930c017
             noise_ceil[:, i_sample] = np.mean(cv_result.noise_ceiling, axis=-1)
         else:  # sample does not allow desired crossvalidation
             evaluations[i_sample, :, :] = np.nan
