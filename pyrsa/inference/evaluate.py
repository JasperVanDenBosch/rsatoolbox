#!/usr/bin/env python3
# -*- coding: utf-8 -*-
"""
evaluate model performance
"""

import numpy as np
import tqdm
from pyrsa.rdm import compare
from pyrsa.inference import bootstrap_sample
from pyrsa.inference import bootstrap_sample_rdm
from pyrsa.inference import bootstrap_sample_pattern
from pyrsa.model import Model
from pyrsa.util.inference_util import input_check_model
from pyrsa.util.inference_util import default_k_pattern, default_k_rdm
from .result import Result
from .crossvalsets import sets_k_fold, sets_random
from .noise_ceiling import boot_noise_ceiling
from .noise_ceiling import cv_noise_ceiling


<<<<<<< HEAD
def eval_fancy(models, data, method='cosine', fitter=None, n_cv=1,
=======
def eval_fancy(models, data, method='cosine', fitter=None,
>>>>>>> 39922e5a
               k_pattern=None, k_rdm=None, N=1000, boot_noise_ceil=False,
               pattern_descriptor='index', rdm_descriptor='index'):
    """evaluates a model by k-fold crossvalidation within a bootstrap
    Then uses the correction formula to get an estimate of the variance
    of the mean.

    If a k is set to 1 no crossvalidation is performed over the
    corresponding dimension.

    Args:
<<<<<<< HEAD
        models(pyrsa.model.Model or list): Models to be evaluated
        data(pyrsa.rdm.RDMs): RDM data to use
        method(string): comparison method to use
        fitter(function): fitting method for models
        n_cv(int): number of crossvalidation runs per sample
=======
        model(pyrsa.model.Model): Model to be evaluated
        data(pyrsa.rdm.RDMs): RDM data to use
        method(string): comparison method to use
        fitter(function): fitting method for model
>>>>>>> 39922e5a
        k_pattern(int): #folds over patterns
        k_rdm(int): #folds over rdms
        N(int): number of bootstrap samples (default: 1000)
        pattern_descriptor(string): descriptor to group patterns
        rdm_descriptor(string): descriptor to group rdms
        random(bool): randomize group assignments (default: True)

    Returns:
        numpy.ndarray: matrix of evaluations (N x k)

    """
    result_full = bootstrap_crossval(
        models, data, method=method, fitter=fitter,
        k_pattern=k_pattern, k_rdm=k_rdm, N=N,
        pattern_descriptor=pattern_descriptor, rdm_descriptor=rdm_descriptor)
    result_rdm = bootstrap_crossval(
        models, data, method=method, fitter=fitter,
        k_pattern=k_pattern, k_rdm=k_rdm, N=N, boot_type='rdm',
        pattern_descriptor=pattern_descriptor, rdm_descriptor=rdm_descriptor)
    result_pattern = bootstrap_crossval(
        models, data, method=method, fitter=fitter,
        k_pattern=k_pattern, k_rdm=k_rdm, N=N, boot_type='pattern',
        pattern_descriptor=pattern_descriptor, rdm_descriptor=rdm_descriptor)
<<<<<<< HEAD
    var_estimate = 2 * (result_rdm.variances + result_pattern.variances) \
        - result_full.variances
    var_nc_estimate = 2 * (result_rdm.noise_ceil_var
                           + result_pattern.noise_ceil_var) \
        - result_full.noise_ceil_var
    result = Result(models, result_full.evaluations, method=method,
                    cv_method='fancy',
                    noise_ceiling=result_full.noise_ceiling,
                    variances=var_estimate,
                    noise_ceil_var=var_nc_estimate,
=======
    eval_rdm = result_rdm.evaluations
    ok_rdm = ~np.isnan(eval_rdm[:, 0, 0])
    eval_rdm = eval_rdm[ok_rdm]
    nc_rdm = result_rdm.noise_ceiling[:, ok_rdm]
    eval_rdm = np.mean(eval_rdm, -1)
    var_rdm = np.cov(np.concatenate([eval_rdm.T, nc_rdm]))
    eval_pattern = result_pattern.evaluations
    ok_pattern = ~np.isnan(eval_pattern[:, 0, 0])
    eval_pattern = eval_pattern[ok_pattern]
    nc_pattern = result_pattern.noise_ceiling[:, ok_pattern]
    eval_pattern = np.mean(eval_pattern, -1)
    var_pattern = np.cov(np.concatenate([eval_pattern.T, nc_pattern]))
    eval_full = result_full.evaluations
    ok_full = ~np.isnan(eval_full[:, 0, 0])
    eval_full = eval_full[ok_full]
    nc_full = result_full.noise_ceiling[:, ok_full]
    eval_full = np.mean(eval_full, -1)
    var_full = np.cov(np.concatenate([eval_full.T, nc_full]))
    var_estimate = 2 * (var_rdm + var_pattern) - var_full
    result = Result(models, result_full.evaluations, method=method,
                    cv_method='fancy',
                    noise_ceiling=result_full.noise_ceiling,
                    variances=var_estimate[:-2, :-2],
                    noise_ceil_var=var_estimate[:, -2:],
>>>>>>> 39922e5a
                    dof=result_full.dof)
    return result


def eval_fixed(models, data, theta=None, method='cosine'):
    """evaluates models on data, without any bootstrapping or
    cross-validation

    Args:
        models(list of pyrsa.model.Model or list): models to be evaluated
        data(pyrsa.rdm.RDMs): data to evaluate on
        theta(numpy.ndarray): parameter vector for the models
        method(string): comparison method to use

    Returns:
        float: evaluation

    """
    models, evaluations, theta, _ = input_check_model(models, theta, None, 1)
    evaluations = np.repeat(np.expand_dims(evaluations, -1),
                            data.n_rdm, -1)
    for k in range(len(models)):
        rdm_pred = models[k].predict_rdm(theta=theta[k])
        evaluations[k] = compare(rdm_pred, data, method)
    evaluations = evaluations.reshape((1, len(models), data.n_rdm))
    noise_ceil = boot_noise_ceiling(
        data, method=method, rdm_descriptor='index')
    variances = np.cov(evaluations[0], ddof=1) \
        / evaluations.shape[-1]
    noise_ceil_var = None
    dof = evaluations.shape[-1] - 1
    result = Result(models, evaluations, method=method,
                    cv_method='fixed', noise_ceiling=noise_ceil,
                    variances=variances, dof=dof,
                    noise_ceil_var=noise_ceil_var)
    return result


def eval_bootstrap(models, data, theta=None, method='cosine', N=1000,
                   pattern_descriptor='index', rdm_descriptor='index',
                   boot_noise_ceil=True):
    """evaluates models on data
    performs bootstrapping to get a sampling distribution

    Args:
        models(pyrsa.model.Model or list): models to be evaluated
        data(pyrsa.rdm.RDMs): data to evaluate on
        theta(numpy.ndarray): parameter vector for the models
        method(string): comparison method to use
        N(int): number of samples
        pattern_descriptor(string): descriptor to group patterns for bootstrap
        rdm_descriptor(string): descriptor to group rdms for bootstrap

    Returns:
        numpy.ndarray: vector of evaluations

    """
    models, evaluations, theta, _ = \
        input_check_model(models, theta, None, N)
    noise_min = []
    noise_max = []
    for i in tqdm.trange(N):
        sample, rdm_idx, pattern_idx = \
            bootstrap_sample(data, rdm_descriptor=rdm_descriptor,
                             pattern_descriptor=pattern_descriptor)
        if len(np.unique(pattern_idx)) >= 3:
            for j, mod in enumerate(models):
                rdm_pred = mod.predict_rdm(theta=theta[j])
                rdm_pred = rdm_pred.subsample_pattern(pattern_descriptor,
                                                      pattern_idx)
                evaluations[i, j] = np.mean(compare(rdm_pred, sample,
                                                    method))
            if boot_noise_ceil:
                noise_min_sample, noise_max_sample = boot_noise_ceiling(
                    sample, method=method, rdm_descriptor=rdm_descriptor)
                noise_min.append(noise_min_sample)
                noise_max.append(noise_max_sample)
        else:
            evaluations[i, :] = np.nan
            noise_min.append(np.nan)
            noise_max.append(np.nan)
    if boot_noise_ceil:
        eval_ok = np.isfinite(evaluations[:, 0])
        noise_ceil = np.array([noise_min, noise_max])
<<<<<<< HEAD
        var = np.cov(np.concatenate([evaluations.T, noise_ceil]))
=======
        var = np.cov(np.concatenate([evaluations[eval_ok, :].T,
                                     noise_ceil[:, eval_ok]]))
>>>>>>> 39922e5a
        variances = var[:-2, :-2]
        noise_ceil_var = var[:, -2:]
    else:
        eval_ok = np.isfinite(evaluations[:, 0])
        noise_ceil = np.array(boot_noise_ceiling(
            data, method=method, rdm_descriptor=rdm_descriptor))
<<<<<<< HEAD
        variances = np.cov(evaluations.T)
=======
        variances = np.cov(evaluations[eval_ok, :].T)
>>>>>>> 39922e5a
        noise_ceil_var = None
    dof = min(data.n_rdm, data.n_cond) - 1
    result = Result(models, evaluations, method=method,
                    cv_method='bootstrap', noise_ceiling=noise_ceil,
                    variances=variances, dof=dof,
                    noise_ceil_var=noise_ceil_var)
    return result


def eval_bootstrap_pattern(models, data, theta=None, method='cosine', N=1000,
                           pattern_descriptor='index', rdm_descriptor='index',
                           boot_noise_ceil=True):
    """evaluates a models on data
    performs bootstrapping over patterns to get a sampling distribution

    Args:
        models(pyrsa.model.Model or list): models to be evaluated
        data(pyrsa.rdm.RDMs): data to evaluate on
        theta(numpy.ndarray): parameter vector for the models
        method(string): comparison method to use
        N(int): number of samples
        pattern_descriptor(string): descriptor to group patterns for bootstrap
        rdm_descriptor(string): descriptor to group patterns for noise
            ceiling calculation

    Returns:
        numpy.ndarray: vector of evaluations

    """
    models, evaluations, theta, _ = \
        input_check_model(models, theta, None, N)
    noise_min = []
    noise_max = []
    for i in tqdm.trange(N):
        sample, pattern_idx = \
            bootstrap_sample_pattern(data, pattern_descriptor)
        if len(np.unique(pattern_idx)) >= 3:
            for j, mod in enumerate(models):
                rdm_pred = mod.predict_rdm(theta=theta[j])
                rdm_pred = rdm_pred.subsample_pattern(pattern_descriptor,
                                                      pattern_idx)
                evaluations[i, j] = np.mean(compare(rdm_pred, sample,
                                                    method))
            if boot_noise_ceil:
                noise_min_sample, noise_max_sample = boot_noise_ceiling(
                    sample, method=method, rdm_descriptor=rdm_descriptor)
                noise_min.append(noise_min_sample)
                noise_max.append(noise_max_sample)
        else:
            evaluations[i, :] = np.nan
            noise_min.append(np.nan)
            noise_max.append(np.nan)
    if boot_noise_ceil:
        eval_ok = np.isfinite(evaluations[:, 0])
        noise_ceil = np.array([noise_min, noise_max])
<<<<<<< HEAD
        var = np.cov(np.concatenate([evaluations.T, noise_ceil]))
=======
        var = np.cov(np.concatenate([evaluations[eval_ok, :].T,
                                     noise_ceil[:, eval_ok]]))
>>>>>>> 39922e5a
        variances = var[:-2, :-2]
        noise_ceil_var = var[:, -2:]
    else:
        eval_ok = np.isfinite(evaluations[:, 0])
        noise_ceil = np.array(boot_noise_ceiling(
            data, method=method, rdm_descriptor=rdm_descriptor))
<<<<<<< HEAD
        variances = np.cov(evaluations.T)
=======
        variances = np.cov(evaluations[eval_ok, :].T)
>>>>>>> 39922e5a
        noise_ceil_var = None
    dof = data.n_cond - 1
    result = Result(models, evaluations, method=method,
                    cv_method='bootstrap_pattern', noise_ceiling=noise_ceil,
                    variances=variances, dof=dof,
                    noise_ceil_var=noise_ceil_var)
    return result


def eval_bootstrap_rdm(models, data, theta=None, method='cosine', N=1000,
                       rdm_descriptor='index', boot_noise_ceil=True):
    """evaluates models on data
    performs bootstrapping to get a sampling distribution

    Args:
        models(pyrsa.model.Model or list of these): models to be evaluated
        data(pyrsa.rdm.RDMs): data to evaluate on
        theta(numpy.ndarray): parameter vector for the models
        method(string): comparison method to use
        N(int): number of samples
        rdm_descriptor(string): rdm_descriptor to group rdms for bootstrap

    Returns:
        numpy.ndarray: vector of evaluations

    """
    models, evaluations, theta, _ = input_check_model(models, theta, None, N)
    noise_min = []
    noise_max = []
    for i in tqdm.trange(N):
        sample, rdm_idx = bootstrap_sample_rdm(data, rdm_descriptor)
        for j, mod in enumerate(models):
            rdm_pred = mod.predict_rdm(theta=theta[j])
            evaluations[i, j] = np.mean(compare(rdm_pred, sample,
                                                method))
        if boot_noise_ceil:
            noise_min_sample, noise_max_sample = boot_noise_ceiling(
                sample, method=method, rdm_descriptor=rdm_descriptor)
            noise_min.append(noise_min_sample)
            noise_max.append(noise_max_sample)
    if boot_noise_ceil:
        eval_ok = np.isfinite(evaluations[:, 0])
        noise_ceil = np.array([noise_min, noise_max])
<<<<<<< HEAD
        var = np.cov(np.concatenate([evaluations.T, noise_ceil]))
=======
        var = np.cov(np.concatenate([evaluations[eval_ok, :].T,
                                     noise_ceil[:, eval_ok]]))
>>>>>>> 39922e5a
        variances = var[:-2, :-2]
        noise_ceil_var = var[:, -2:]
    else:
        eval_ok = np.isfinite(evaluations[:, 0])
        noise_ceil = np.array(boot_noise_ceiling(
            data, method=method, rdm_descriptor=rdm_descriptor))
<<<<<<< HEAD
        variances = np.cov(evaluations.T)
=======
        variances = np.cov(evaluations[eval_ok, :].T)
>>>>>>> 39922e5a
        noise_ceil_var = None
    dof = data.n_rdm - 1
    variances = np.cov(evaluations.T)
    result = Result(models, evaluations, method=method,
                    cv_method='bootstrap_rdm', noise_ceiling=noise_ceil,
                    variances=variances, dof=dof,
                    noise_ceil_var=noise_ceil_var)
    return result


def crossval(models, rdms, train_set, test_set, ceil_set=None, method='cosine',
             fitter=None, pattern_descriptor='index', calc_noise_ceil=True):
    """evaluates models on cross-validation sets

    Args:
        models(pyrsa.model.Model): models to be evaluated
        rdms(pyrsa.rdm.RDMs): full dataset
        train_set(list): a list of the training RDMs with 2-tuple entries:
            (RDMs, pattern_idx)
        test_set(list): a list of the test RDMs with 2-tuple entries:
            (RDMs, pattern_idx)
        method(string): comparison method to use
        pattern_descriptor(string): descriptor to group patterns

    Returns:
        numpy.ndarray: vector of evaluations

    """
    assert len(train_set) == len(test_set), \
        'train_set and test_set must have the same length'
    if ceil_set is not None:
        assert len(ceil_set) == len(test_set), \
            'ceil_set and test_set must have the same length'
    if isinstance(models, Model):
        models = [models]
    evaluations = []
    noise_ceil = []
    for i in range(len(train_set)):
        train = train_set[i]
        test = test_set[i]
        if (train[0].n_rdm == 0 or test[0].n_rdm == 0 or
                train[0].n_cond <= 2 or test[0].n_cond <= 2):
            evals = np.empty(len(models)) * np.nan
        else:
            models, evals, _, fitter = \
                input_check_model(models, None, fitter)
            for j, model in enumerate(models):
                theta = fitter[j](model, train[0], method=method,
                                  pattern_idx=train[1],
                                  pattern_descriptor=pattern_descriptor)
                pred = model.predict_rdm(theta)
                pred = pred.subsample_pattern(by=pattern_descriptor,
                                              value=test[1])
                evals[j] = np.mean(compare(pred, test[0], method))
            if ceil_set is None and calc_noise_ceil:
                noise_ceil.append(boot_noise_ceiling(
                    rdms.subsample_pattern(by=pattern_descriptor,
                                           value=test[1]),
                    method=method))
        evaluations.append(evals)
    evaluations = np.array(evaluations).T  # .T to switch models/set order
    evaluations = evaluations.reshape((1, len(models), len(train_set)))
    if ceil_set is not None and calc_noise_ceil:
        noise_ceil = cv_noise_ceiling(rdms, ceil_set, test_set, method=method,
                                      pattern_descriptor=pattern_descriptor)
    elif calc_noise_ceil:
        noise_ceil = np.array(noise_ceil).T
    else:
        noise_ceil = np.array([np.nan, np.nan])

    result = Result(models, evaluations, method=method,
                    cv_method='crossvalidation', noise_ceiling=noise_ceil)
    return result


def bootstrap_crossval(models, data, method='cosine', fitter=None,
<<<<<<< HEAD
                       k_pattern=None, k_rdm=None, N=1000, n_cv=2,
                       pattern_descriptor='index', rdm_descriptor='index',
                       random=True, boot_type='both', use_correction=True):
    """evaluates a set of models by k-fold crossvalidation within a bootstrap

    Crossvalidation creates variance in the results for a single bootstrap
    sample, because different assginments to the training and test group
    lead to different results. To correct for this, we apply a formula
    which estimates the variance we expect if we evaluated all possible
    crossvalidation assignments from n_cv different assignments per bootstrap
    sample.
    In our statistical evaluations we saw that many bootstrap samples and
    few different crossvalidation assignments are optimal to minimize the
    variance of the variance estimate. Thus, this function by default
    applies this correction formula and sets n_cv=2, i.e. performs only two
    different assignments per fold.
    This function nonetheless performs full crossvalidation schemes, i.e.
    in every bootstrap sample all crossvalidation folds are evaluated such
    that each RDM and each condition is in the test set n_cv times. For the
    even more optimized version which computes only two randomly chosen test
    sets see bootstrap_cv_random.

    The k_[] parameters control the cross-validation per sample. They give
    the number of crossvalidation folds to be created along this dimension.
=======
                       k_pattern=None, k_rdm=None, N=1000,
                       pattern_descriptor='index', rdm_descriptor='index',
                       random=True, boot_type='both'):
    """evaluates a model by k-fold crossvalidation within a bootstrap

>>>>>>> 39922e5a
    If a k is set to 1 no crossvalidation is performed over the
    corresponding dimension.
    by default ks are set by pyrsa.util.inference_util.default_k_pattern
    and pyrsa.util.inference_util.default_k_rdm based on the number of
    rdms and patterns provided. the ks are then in the range 2-5.

    Using the []_descriptor inputs you may make the crossvalidation and
    bootstrap aware of groups of rdms or conditions to be handled en block.
    Conditions with the same entry will be sampled in or out of the bootstrap
    together and will be assigned to cross-calidation folds together.

    Using the boot_type argument you may choose the dimension to bootstrap.
    By default both conditions and RDMs are resampled. You may alternatively
    choose to resample only one of them by passing 'rdm' or 'pattern'.

<<<<<<< HEAD
    models should be a list of models. data the RDMs object to evaluate against
    method the method for comparing the predictions and the data. fitter may
    provide a non-default funcion or list of functions to fit the models.
=======
    by default ks are set by pyrsa.util.inference_util.default_k_pattern
    and pyrsa.util.inference_util.default_k_rdm based on the number of
    rdms and patterns provided. the ks are then in the range 2-5.
>>>>>>> 39922e5a

    Args:
        models(pyrsa.model.Model): models to be evaluated
        data(pyrsa.rdm.RDMs): RDM data to use
        method(string): comparison method to use
        fitter(function): fitting method for models
        k_pattern(int): #folds over patterns
        k_rdm(int): #folds over rdms
        N(int): number of bootstrap samples (default: 1000)
        n_cv(int) : number of crossvalidation runs per sample (default: 1)
        pattern_descriptor(string): descriptor to group patterns
        rdm_descriptor(string): descriptor to group rdms
        random(bool): randomize group assignments (default: True)
        boot_type(String): which dimension to bootstrap over (default: 'both')
            alternatives: 'rdm', 'pattern'
<<<<<<< HEAD
        use_correction(bool): switch for the correction for the
            variance caused by crossvalidation (default: True)
=======
>>>>>>> 39922e5a

    Returns:
        numpy.ndarray: matrix of evaluations (N x k)

    """
    if k_pattern is None:
        n_pattern = len(np.unique(data.pattern_descriptors[
            pattern_descriptor]))
        k_pattern = default_k_pattern((1 - 1 / np.exp(1)) * n_pattern)
    if k_rdm is None:
        n_rdm = len(np.unique(data.rdm_descriptors[
            rdm_descriptor]))
        k_rdm = default_k_rdm((1 - 1 / np.exp(1)) * n_rdm)
    if isinstance(models, Model):
        models = [models]
<<<<<<< HEAD
    evaluations = np.zeros((N, len(models), k_pattern * k_rdm, n_cv))
    noise_ceil = np.zeros((2, N, n_cv))
=======
    evaluations = np.zeros((N, len(models), k_pattern * k_rdm))
    noise_ceil = np.zeros((2, N))
>>>>>>> 39922e5a
    for i_sample in tqdm.trange(N):
        if boot_type == 'both':
            sample, rdm_idx, pattern_idx = bootstrap_sample(
                data,
                rdm_descriptor=rdm_descriptor,
                pattern_descriptor=pattern_descriptor)
        elif boot_type == 'pattern':
            sample, pattern_idx = bootstrap_sample_pattern(
                data,
                pattern_descriptor=pattern_descriptor)
            rdm_idx = np.unique(data.rdm_descriptors[rdm_descriptor])
        elif boot_type == 'rdm':
            sample, rdm_idx = bootstrap_sample_rdm(
                data,
                rdm_descriptor=rdm_descriptor)
            pattern_idx = np.unique(
                data.pattern_descriptors[pattern_descriptor])
        else:
            raise ValueError('boot_type not understood')
        if len(np.unique(rdm_idx)) >= k_rdm \
           and len(np.unique(pattern_idx)) >= 3 * k_pattern:
            for i_rep in range(n_cv):
                train_set, test_set, ceil_set = sets_k_fold(
                    sample,
                    pattern_descriptor=pattern_descriptor,
                    rdm_descriptor=rdm_descriptor,
                    k_pattern=k_pattern, k_rdm=k_rdm, random=random)
                if k_rdm > 1 or k_pattern > 1:
                    cv_nc = cv_noise_ceiling(
                        sample, ceil_set, test_set,
                        method=method,
                        pattern_descriptor=pattern_descriptor)
                    noise_ceil[:, i_sample, i_rep] = cv_nc
                else:
                    nc = boot_noise_ceiling(
                        sample,
                        method=method,
                        rdm_descriptor=rdm_descriptor)
                    noise_ceil[:, i_sample, i_rep] = nc
                for idx in range(len(test_set)):
                    test_set[idx][1] = _concat_sampling(pattern_idx,
                                                        test_set[idx][1])
                    train_set[idx][1] = _concat_sampling(pattern_idx,
                                                         train_set[idx][1])
                cv_result = crossval(
                    models, sample,
                    train_set, test_set,
                    method=method, fitter=fitter,
                    pattern_descriptor=pattern_descriptor,
                    calc_noise_ceil=False)
                evaluations[i_sample, :, :, i_rep] = cv_result.evaluations[0]
        else:  # sample does not allow desired crossvalidation
            evaluations[i_sample, :, :] = np.nan
            noise_ceil[:, i_sample] = np.nan
    if boot_type == 'both':
        cv_method = 'bootstrap_crossval'
        dof = min(data.n_rdm, data.n_cond) - 1
    elif boot_type == 'pattern':
        cv_method = 'bootstrap_crossval_pattern'
        dof = data.n_cond - 1
    elif boot_type == 'rdm':
        cv_method = 'bootstrap_crossval_rdm'
        dof = data.n_rdm - 1
    eval_ok = ~np.isnan(evaluations[:, 0, 0, 0])
    if use_correction and n_cv > 1:
        # we essentially project from the two points for 1 repetition and
        # for n_cv repetitions to infinitely many cv repetitions
        evals_mean = np.mean(np.mean(evaluations[eval_ok], -1), -1)
        evals_1 = np.mean(evaluations[eval_ok], -2)
        var_mean = np.cov(evals_mean.T)
        var_1 = []
        for i in range(n_cv):
            var_1.append(np.cov(evals_1[:, :, i].T))
        var_1 = np.mean(np.array(var_1), axis=0)
        # this is the main formula for the correction:
        variances = (n_cv * var_mean - var_1) / (n_cv - 1)
        # for the noise_ceiling we are interested in the covariance,
        # which should be correct from the mean estimates, as the covariance
        # of the crossvalidation noise should be 0
        noise_ceil_nonan = np.mean(noise_ceil[:, eval_ok], -1)
        vars_nc = np.cov(np.concatenate([evals_mean.T, noise_ceil_nonan]))
        noise_ceil_var = vars_nc[:, -2:]
    else:
        if use_correction:
            raise Warning('correction requested, but only one cv run'
                          + ' per sample requested. This is invalid!'
                          + ' We do not use the correction for now.')
        evals_nonan = np.mean(np.mean(evaluations[eval_ok], -1), -1)
        noise_ceil_nonan = np.mean(noise_ceil[:, eval_ok], -1)
        variances = np.cov(np.concatenate([evals_nonan.T, noise_ceil_nonan]))
        noise_ceil_var = variances[:, -2:]
        variances = variances[:-2, :-2]
    result = Result(models, evaluations, method=method,
                    cv_method=cv_method, noise_ceiling=noise_ceil,
                    variances=variances, dof=dof,
                    noise_ceil_var=noise_ceil_var)
    return result


def bootstrap_cv_random(models, data, method='cosine', fitter=None,
                        n_pattern=None, n_rdm=None, N=1000, n_cv=2,
                        pattern_descriptor='index', rdm_descriptor='index',
                        random=True, boot_type='both', use_correction=True):
    """evaluates a set of models by a evaluating a few random crossvalidation
    folds per bootstrap.

    If a k is set to 1 no crossvalidation is performed over the
    corresponding dimension.

    As especially crossvalidation over patterns/conditions creates
    variance in the cv result for a single variance the default setting
    of n_cv=1 inflates the estimated variance. Setting this value
    higher will decrease this effect at the cost of more computation time.

    by default ks are set by pyrsa.util.inference_util.default_k_pattern
    and pyrsa.util.inference_util.default_k_rdm based on the number of
    rdms and patterns provided. the ks are then in the range 2-5.

    Args:
        models(pyrsa.model.Model): models to be evaluated
        data(pyrsa.rdm.RDMs): RDM data to use
        method(string): comparison method to use
        fitter(function): fitting method for models
        k_pattern(int): #folds over patterns
        k_rdm(int): #folds over rdms
        N(int): number of bootstrap samples (default: 1000)
        n_cv(int) : number of crossvalidation runs per sample (default: 1)
        pattern_descriptor(string): descriptor to group patterns
        rdm_descriptor(string): descriptor to group rdms
        random(bool): randomize group assignments (default: True)
        boot_type(String): which dimension to bootstrap over (default: 'both')
            alternatives: 'rdm', 'pattern'
        use_correction(bool): switch for the correction for the
            variance caused by crossvalidation (default: True)

    Returns:
        numpy.ndarray: matrix of evaluations (N x k)

    """
    if n_pattern is None:
        n_pattern_all = len(np.unique(data.pattern_descriptors[
            pattern_descriptor]))
        k_pattern = default_k_pattern((1 - 1 / np.exp(1)) * n_pattern_all)
        n_pattern = int(np.floor(n_pattern_all / k_pattern))
    if n_rdm is None:
        n_rdm_all = len(np.unique(data.rdm_descriptors[
            rdm_descriptor]))
        k_rdm = default_k_rdm((1 - 1 / np.exp(1)) * n_rdm_all)
        n_rdm = int(np.floor(n_rdm_all / k_rdm))
    if isinstance(models, Model):
        models = [models]
    evaluations = np.zeros((N, len(models), n_cv))
    noise_ceil = np.zeros((2, N, n_cv))
    for i_sample in tqdm.trange(N):
        if boot_type == 'both':
            sample, rdm_idx, pattern_idx = bootstrap_sample(
                data,
                rdm_descriptor=rdm_descriptor,
                pattern_descriptor=pattern_descriptor)
        elif boot_type == 'pattern':
            sample, pattern_idx = bootstrap_sample_pattern(
                data,
                pattern_descriptor=pattern_descriptor)
            rdm_idx = np.unique(data.rdm_descriptors[rdm_descriptor])
        elif boot_type == 'rdm':
            sample, rdm_idx = bootstrap_sample_rdm(
                data,
                rdm_descriptor=rdm_descriptor)
            pattern_idx = np.unique(
                data.pattern_descriptors[pattern_descriptor])
        else:
            raise ValueError('boot_type not understood')
        if len(np.unique(rdm_idx)) > n_rdm \
           and len(np.unique(pattern_idx)) >= 3 + n_pattern:
            train_set, test_set, ceil_set = sets_random(
                sample,
                pattern_descriptor=pattern_descriptor,
                rdm_descriptor=rdm_descriptor,
<<<<<<< HEAD
                n_pattern=n_pattern, n_rdm=n_rdm, n_cv=n_cv)
            if n_rdm > 0 or n_pattern > 0:
                nc = cv_noise_ceiling(
                    sample, ceil_set, test_set,
                    method=method,
                    pattern_descriptor=pattern_descriptor)
=======
                k_pattern=k_pattern, k_rdm=k_rdm, random=random)
            if k_rdm > 1 or k_pattern > 1:
                cv_nc = cv_noise_ceiling(sample, ceil_set, test_set,
                                         method=method,
                                         pattern_descriptor=pattern_descriptor)
                noise_ceil[:, i_sample] = cv_nc
>>>>>>> 39922e5a
            else:
                nc = boot_noise_ceiling(
                    sample,
                    method=method,
                    rdm_descriptor=rdm_descriptor)
<<<<<<< HEAD
            noise_ceil[:, i_sample] = nc
=======
                noise_ceil[:, i_sample] = nc

>>>>>>> 39922e5a
            for idx in range(len(test_set)):
                test_set[idx][1] = _concat_sampling(pattern_idx,
                                                    test_set[idx][1])
                train_set[idx][1] = _concat_sampling(pattern_idx,
                                                     train_set[idx][1])
            cv_result = crossval(
                models, sample,
                train_set, test_set,
                method=method, fitter=fitter,
                pattern_descriptor=pattern_descriptor,
                calc_noise_ceil=False)
            evaluations[i_sample, :, :] = cv_result.evaluations[0]
        else:  # sample does not allow desired crossvalidation
            evaluations[i_sample, :, :] = np.nan
            noise_ceil[:, i_sample] = np.nan
    if boot_type == 'both':
        cv_method = 'bootstrap_crossval'
        dof = min(data.n_rdm, data.n_cond) - 1
    elif boot_type == 'pattern':
        cv_method = 'bootstrap_crossval_pattern'
        dof = data.n_cond - 1
    elif boot_type == 'rdm':
        cv_method = 'bootstrap_crossval_rdm'
        dof = data.n_rdm - 1
    eval_ok = ~np.isnan(evaluations[:, 0, 0])
<<<<<<< HEAD
    if use_correction and n_cv > 1:
        # we essentially project from the two points for 1 repetition and
        # for n_cv repetitions to infinitely many cv repetitions
        evals_mean = np.mean(evaluations[eval_ok], -1)
        evals_1 = evaluations[eval_ok]
        var_mean = np.cov(evals_mean.T)
        var_1 = []
        for i in range(n_cv):
            var_1.append(np.cov(evals_1[:, :, i].T))
        var_1 = np.mean(np.array(var_1), axis=0)
        # this is the main formula for the correction:
        variances = (n_cv * var_mean - var_1) / (n_cv - 1)
        # for the noise_ceiling we are interested in the covariance,
        # which should be correct from the mean estimates, as the covariance
        # of the crossvalidation noise should be 0
        noise_ceil_nonan = np.mean(noise_ceil[:, eval_ok], -1)
        vars_nc = np.cov(np.concatenate([evals_mean.T, noise_ceil_nonan]))
        noise_ceil_var = vars_nc[:, -2:]
    else:
        if use_correction:
            raise Warning('correction requested, but only one cv run'
                          + ' per sample requested. This is invalid!'
                          + ' We do not use the correction for now.')
        evals_nonan = np.mean(np.mean(evaluations[eval_ok], -1), -1)
        noise_ceil_nonan = np.mean(noise_ceil[:, eval_ok], -1)
        variances = np.cov(np.concatenate([evals_nonan.T, noise_ceil_nonan]))
        noise_ceil_var = variances[:, -2:]
        variances = variances[:-2, :-2]
    result = Result(models, evaluations, method=method,
                    cv_method=cv_method, noise_ceiling=noise_ceil,
                    variances=variances, dof=dof,
                    noise_ceil_var=noise_ceil_var)
=======
    evals_nonan = np.mean(evaluations[eval_ok], -1)
    noise_ceil_nonan = noise_ceil[:, eval_ok]
    variances = np.cov(np.concatenate([evals_nonan.T, noise_ceil_nonan]))
    result = Result(models, evaluations, method=method,
                    cv_method=cv_method, noise_ceiling=noise_ceil,
                    variances=variances[:-2, :-2], dof=dof,
                    noise_ceil_var=variances[:, -2:])
>>>>>>> 39922e5a
    return result


def _concat_sampling(sample1, sample2):
    """ computes an index vector for the sequential sampling with sample1
    and sample2
    """
    sample_out = [[i_samp1 for i_samp1 in sample1 if i_samp1 == i_samp2]
                  for i_samp2 in sample2]
    return sum(sample_out, [])<|MERGE_RESOLUTION|>--- conflicted
+++ resolved
@@ -19,11 +19,7 @@
 from .noise_ceiling import cv_noise_ceiling
 
 
-<<<<<<< HEAD
 def eval_fancy(models, data, method='cosine', fitter=None, n_cv=1,
-=======
-def eval_fancy(models, data, method='cosine', fitter=None,
->>>>>>> 39922e5a
                k_pattern=None, k_rdm=None, N=1000, boot_noise_ceil=False,
                pattern_descriptor='index', rdm_descriptor='index'):
     """evaluates a model by k-fold crossvalidation within a bootstrap
@@ -34,18 +30,11 @@
     corresponding dimension.
 
     Args:
-<<<<<<< HEAD
         models(pyrsa.model.Model or list): Models to be evaluated
         data(pyrsa.rdm.RDMs): RDM data to use
         method(string): comparison method to use
         fitter(function): fitting method for models
         n_cv(int): number of crossvalidation runs per sample
-=======
-        model(pyrsa.model.Model): Model to be evaluated
-        data(pyrsa.rdm.RDMs): RDM data to use
-        method(string): comparison method to use
-        fitter(function): fitting method for model
->>>>>>> 39922e5a
         k_pattern(int): #folds over patterns
         k_rdm(int): #folds over rdms
         N(int): number of bootstrap samples (default: 1000)
@@ -69,7 +58,6 @@
         models, data, method=method, fitter=fitter,
         k_pattern=k_pattern, k_rdm=k_rdm, N=N, boot_type='pattern',
         pattern_descriptor=pattern_descriptor, rdm_descriptor=rdm_descriptor)
-<<<<<<< HEAD
     var_estimate = 2 * (result_rdm.variances + result_pattern.variances) \
         - result_full.variances
     var_nc_estimate = 2 * (result_rdm.noise_ceil_var
@@ -80,32 +68,6 @@
                     noise_ceiling=result_full.noise_ceiling,
                     variances=var_estimate,
                     noise_ceil_var=var_nc_estimate,
-=======
-    eval_rdm = result_rdm.evaluations
-    ok_rdm = ~np.isnan(eval_rdm[:, 0, 0])
-    eval_rdm = eval_rdm[ok_rdm]
-    nc_rdm = result_rdm.noise_ceiling[:, ok_rdm]
-    eval_rdm = np.mean(eval_rdm, -1)
-    var_rdm = np.cov(np.concatenate([eval_rdm.T, nc_rdm]))
-    eval_pattern = result_pattern.evaluations
-    ok_pattern = ~np.isnan(eval_pattern[:, 0, 0])
-    eval_pattern = eval_pattern[ok_pattern]
-    nc_pattern = result_pattern.noise_ceiling[:, ok_pattern]
-    eval_pattern = np.mean(eval_pattern, -1)
-    var_pattern = np.cov(np.concatenate([eval_pattern.T, nc_pattern]))
-    eval_full = result_full.evaluations
-    ok_full = ~np.isnan(eval_full[:, 0, 0])
-    eval_full = eval_full[ok_full]
-    nc_full = result_full.noise_ceiling[:, ok_full]
-    eval_full = np.mean(eval_full, -1)
-    var_full = np.cov(np.concatenate([eval_full.T, nc_full]))
-    var_estimate = 2 * (var_rdm + var_pattern) - var_full
-    result = Result(models, result_full.evaluations, method=method,
-                    cv_method='fancy',
-                    noise_ceiling=result_full.noise_ceiling,
-                    variances=var_estimate[:-2, :-2],
-                    noise_ceil_var=var_estimate[:, -2:],
->>>>>>> 39922e5a
                     dof=result_full.dof)
     return result
 
@@ -190,23 +152,15 @@
     if boot_noise_ceil:
         eval_ok = np.isfinite(evaluations[:, 0])
         noise_ceil = np.array([noise_min, noise_max])
-<<<<<<< HEAD
-        var = np.cov(np.concatenate([evaluations.T, noise_ceil]))
-=======
         var = np.cov(np.concatenate([evaluations[eval_ok, :].T,
                                      noise_ceil[:, eval_ok]]))
->>>>>>> 39922e5a
         variances = var[:-2, :-2]
         noise_ceil_var = var[:, -2:]
     else:
         eval_ok = np.isfinite(evaluations[:, 0])
         noise_ceil = np.array(boot_noise_ceiling(
             data, method=method, rdm_descriptor=rdm_descriptor))
-<<<<<<< HEAD
-        variances = np.cov(evaluations.T)
-=======
         variances = np.cov(evaluations[eval_ok, :].T)
->>>>>>> 39922e5a
         noise_ceil_var = None
     dof = min(data.n_rdm, data.n_cond) - 1
     result = Result(models, evaluations, method=method,
@@ -262,23 +216,15 @@
     if boot_noise_ceil:
         eval_ok = np.isfinite(evaluations[:, 0])
         noise_ceil = np.array([noise_min, noise_max])
-<<<<<<< HEAD
-        var = np.cov(np.concatenate([evaluations.T, noise_ceil]))
-=======
         var = np.cov(np.concatenate([evaluations[eval_ok, :].T,
                                      noise_ceil[:, eval_ok]]))
->>>>>>> 39922e5a
         variances = var[:-2, :-2]
         noise_ceil_var = var[:, -2:]
     else:
         eval_ok = np.isfinite(evaluations[:, 0])
         noise_ceil = np.array(boot_noise_ceiling(
             data, method=method, rdm_descriptor=rdm_descriptor))
-<<<<<<< HEAD
-        variances = np.cov(evaluations.T)
-=======
         variances = np.cov(evaluations[eval_ok, :].T)
->>>>>>> 39922e5a
         noise_ceil_var = None
     dof = data.n_cond - 1
     result = Result(models, evaluations, method=method,
@@ -322,23 +268,15 @@
     if boot_noise_ceil:
         eval_ok = np.isfinite(evaluations[:, 0])
         noise_ceil = np.array([noise_min, noise_max])
-<<<<<<< HEAD
-        var = np.cov(np.concatenate([evaluations.T, noise_ceil]))
-=======
         var = np.cov(np.concatenate([evaluations[eval_ok, :].T,
                                      noise_ceil[:, eval_ok]]))
->>>>>>> 39922e5a
         variances = var[:-2, :-2]
         noise_ceil_var = var[:, -2:]
     else:
         eval_ok = np.isfinite(evaluations[:, 0])
         noise_ceil = np.array(boot_noise_ceiling(
             data, method=method, rdm_descriptor=rdm_descriptor))
-<<<<<<< HEAD
-        variances = np.cov(evaluations.T)
-=======
         variances = np.cov(evaluations[eval_ok, :].T)
->>>>>>> 39922e5a
         noise_ceil_var = None
     dof = data.n_rdm - 1
     variances = np.cov(evaluations.T)
@@ -415,7 +353,6 @@
 
 
 def bootstrap_crossval(models, data, method='cosine', fitter=None,
-<<<<<<< HEAD
                        k_pattern=None, k_rdm=None, N=1000, n_cv=2,
                        pattern_descriptor='index', rdm_descriptor='index',
                        random=True, boot_type='both', use_correction=True):
@@ -440,13 +377,6 @@
 
     The k_[] parameters control the cross-validation per sample. They give
     the number of crossvalidation folds to be created along this dimension.
-=======
-                       k_pattern=None, k_rdm=None, N=1000,
-                       pattern_descriptor='index', rdm_descriptor='index',
-                       random=True, boot_type='both'):
-    """evaluates a model by k-fold crossvalidation within a bootstrap
-
->>>>>>> 39922e5a
     If a k is set to 1 no crossvalidation is performed over the
     corresponding dimension.
     by default ks are set by pyrsa.util.inference_util.default_k_pattern
@@ -462,15 +392,9 @@
     By default both conditions and RDMs are resampled. You may alternatively
     choose to resample only one of them by passing 'rdm' or 'pattern'.
 
-<<<<<<< HEAD
     models should be a list of models. data the RDMs object to evaluate against
     method the method for comparing the predictions and the data. fitter may
     provide a non-default funcion or list of functions to fit the models.
-=======
-    by default ks are set by pyrsa.util.inference_util.default_k_pattern
-    and pyrsa.util.inference_util.default_k_rdm based on the number of
-    rdms and patterns provided. the ks are then in the range 2-5.
->>>>>>> 39922e5a
 
     Args:
         models(pyrsa.model.Model): models to be evaluated
@@ -486,11 +410,8 @@
         random(bool): randomize group assignments (default: True)
         boot_type(String): which dimension to bootstrap over (default: 'both')
             alternatives: 'rdm', 'pattern'
-<<<<<<< HEAD
         use_correction(bool): switch for the correction for the
             variance caused by crossvalidation (default: True)
-=======
->>>>>>> 39922e5a
 
     Returns:
         numpy.ndarray: matrix of evaluations (N x k)
@@ -506,13 +427,8 @@
         k_rdm = default_k_rdm((1 - 1 / np.exp(1)) * n_rdm)
     if isinstance(models, Model):
         models = [models]
-<<<<<<< HEAD
     evaluations = np.zeros((N, len(models), k_pattern * k_rdm, n_cv))
     noise_ceil = np.zeros((2, N, n_cv))
-=======
-    evaluations = np.zeros((N, len(models), k_pattern * k_rdm))
-    noise_ceil = np.zeros((2, N))
->>>>>>> 39922e5a
     for i_sample in tqdm.trange(N):
         if boot_type == 'both':
             sample, rdm_idx, pattern_idx = bootstrap_sample(
@@ -691,32 +607,18 @@
                 sample,
                 pattern_descriptor=pattern_descriptor,
                 rdm_descriptor=rdm_descriptor,
-<<<<<<< HEAD
                 n_pattern=n_pattern, n_rdm=n_rdm, n_cv=n_cv)
             if n_rdm > 0 or n_pattern > 0:
                 nc = cv_noise_ceiling(
                     sample, ceil_set, test_set,
                     method=method,
                     pattern_descriptor=pattern_descriptor)
-=======
-                k_pattern=k_pattern, k_rdm=k_rdm, random=random)
-            if k_rdm > 1 or k_pattern > 1:
-                cv_nc = cv_noise_ceiling(sample, ceil_set, test_set,
-                                         method=method,
-                                         pattern_descriptor=pattern_descriptor)
-                noise_ceil[:, i_sample] = cv_nc
->>>>>>> 39922e5a
             else:
                 nc = boot_noise_ceiling(
                     sample,
                     method=method,
                     rdm_descriptor=rdm_descriptor)
-<<<<<<< HEAD
             noise_ceil[:, i_sample] = nc
-=======
-                noise_ceil[:, i_sample] = nc
-
->>>>>>> 39922e5a
             for idx in range(len(test_set)):
                 test_set[idx][1] = _concat_sampling(pattern_idx,
                                                     test_set[idx][1])
@@ -742,7 +644,6 @@
         cv_method = 'bootstrap_crossval_rdm'
         dof = data.n_rdm - 1
     eval_ok = ~np.isnan(evaluations[:, 0, 0])
-<<<<<<< HEAD
     if use_correction and n_cv > 1:
         # we essentially project from the two points for 1 repetition and
         # for n_cv repetitions to infinitely many cv repetitions
@@ -775,15 +676,6 @@
                     cv_method=cv_method, noise_ceiling=noise_ceil,
                     variances=variances, dof=dof,
                     noise_ceil_var=noise_ceil_var)
-=======
-    evals_nonan = np.mean(evaluations[eval_ok], -1)
-    noise_ceil_nonan = noise_ceil[:, eval_ok]
-    variances = np.cov(np.concatenate([evals_nonan.T, noise_ceil_nonan]))
-    result = Result(models, evaluations, method=method,
-                    cv_method=cv_method, noise_ceiling=noise_ceil,
-                    variances=variances[:-2, :-2], dof=dof,
-                    noise_ceil_var=variances[:, -2:])
->>>>>>> 39922e5a
     return result
 
 
