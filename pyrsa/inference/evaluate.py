--- conflicted
+++ resolved
@@ -349,8 +349,6 @@
                        random=True, boot_type='both', use_correction=True):
     """evaluates a set of models by k-fold crossvalidation within a bootstrap
 
-<<<<<<< HEAD
-=======
     Crossvalidation creates variance in the results for a single bootstrap
     sample, because different assginments to the training and test group
     lead to different results. To correct for this, we apply a formula
@@ -370,7 +368,6 @@
 
     The k_[] parameters control the cross-validation per sample. They give
     the number of crossvalidation folds to be created along this dimension.
->>>>>>> e6250ee5
     If a k is set to 1 no crossvalidation is performed over the
     corresponding dimension.
     by default ks are set by pyrsa.util.inference_util.default_k_pattern
@@ -386,20 +383,9 @@
     By default both conditions and RDMs are resampled. You may alternatively
     choose to resample only one of them by passing 'rdm' or 'pattern'.
 
-<<<<<<< HEAD
-    As especially crossvalidation over patterns/conditions creates
-    variance in the cv result for a single variance the default setting
-    of n_cv=1 inflates the estimated variance. Setting this value
-    higher will decrease this effect at the cost of more computation time.
-
-    by default ks are set by pyrsa.util.inference_util.default_k_pattern
-    and pyrsa.util.inference_util.default_k_rdm based on the number of
-    rdms and patterns provided. the ks are then in the range 2-5.
-=======
     models should be a list of models. data the RDMs object to evaluate against
     method the method for comparing the predictions and the data. fitter may
     provide a non-default funcion or list of functions to fit the models.
->>>>>>> e6250ee5
 
     Args:
         models(pyrsa.model.Model): models to be evaluated
@@ -438,55 +424,6 @@
         if boot_type == 'both':
             sample, rdm_idx, pattern_idx = bootstrap_sample(
                 data,
-<<<<<<< HEAD
-                rdm_descriptor=rdm_descriptor,
-                pattern_descriptor=pattern_descriptor)
-        elif boot_type == 'pattern':
-            sample, pattern_idx = bootstrap_sample_pattern(
-                data,
-                pattern_descriptor=pattern_descriptor)
-            rdm_idx = np.unique(data.rdm_descriptors[rdm_descriptor])
-        elif boot_type == 'rdm':
-            sample, rdm_idx = bootstrap_sample_rdm(
-                data,
-                rdm_descriptor=rdm_descriptor)
-            pattern_idx = np.unique(
-                data.pattern_descriptors[pattern_descriptor])
-        else:
-            raise ValueError('boot_type not understood')
-        if len(np.unique(rdm_idx)) >= k_rdm \
-           and len(np.unique(pattern_idx)) >= 3 * k_pattern:
-            for i_rep in range(n_cv):
-                train_set, test_set, ceil_set = sets_k_fold(
-                    sample,
-                    pattern_descriptor=pattern_descriptor,
-                    rdm_descriptor=rdm_descriptor,
-                    k_pattern=k_pattern, k_rdm=k_rdm, random=random)
-                if k_rdm > 1 or k_pattern > 1:
-                    cv_nc = cv_noise_ceiling(
-                        sample, ceil_set, test_set,
-                        method=method,
-                        pattern_descriptor=pattern_descriptor)
-                    noise_ceil[:, i_sample, i_rep] = cv_nc
-                else:
-                    nc = boot_noise_ceiling(
-                        sample,
-                        method=method,
-                        rdm_descriptor=rdm_descriptor)
-                    noise_ceil[:, i_sample, i_rep] = nc
-                for idx in range(len(test_set)):
-                    test_set[idx][1] = _concat_sampling(pattern_idx,
-                                                        test_set[idx][1])
-                    train_set[idx][1] = _concat_sampling(pattern_idx,
-                                                         train_set[idx][1])
-                cv_result = crossval(
-                    models, sample,
-                    train_set, test_set,
-                    method=method, fitter=fitter,
-                    pattern_descriptor=pattern_descriptor,
-                    calc_noise_ceil=False)
-                evaluations[i_sample, :, :, i_rep] = cv_result.evaluations[0]
-=======
                 rdm_descriptor=rdm_descriptor,
                 pattern_descriptor=pattern_descriptor)
         elif boot_type == 'pattern':
@@ -685,7 +622,6 @@
                 pattern_descriptor=pattern_descriptor,
                 calc_noise_ceil=False)
             evaluations[i_sample, :, :] = cv_result.evaluations[0]
->>>>>>> e6250ee5
         else:  # sample does not allow desired crossvalidation
             evaluations[i_sample, :, :] = np.nan
             noise_ceil[:, i_sample] = np.nan
@@ -698,21 +634,12 @@
     elif boot_type == 'rdm':
         cv_method = 'bootstrap_crossval_rdm'
         dof = data.n_rdm - 1
-<<<<<<< HEAD
-    eval_ok = ~np.isnan(evaluations[:, 0, 0, 0])
-    if use_correction and n_cv > 1:
-        # we essentially project from the two points for 1 repetition and
-        # for n_cv repetitions to infinitely many cv repetitions
-        evals_mean = np.mean(np.mean(evaluations[eval_ok], -1), -1)
-        evals_1 = np.mean(evaluations[eval_ok], -2)
-=======
     eval_ok = ~np.isnan(evaluations[:, 0, 0])
     if use_correction and n_cv > 1:
         # we essentially project from the two points for 1 repetition and
         # for n_cv repetitions to infinitely many cv repetitions
         evals_mean = np.mean(evaluations[eval_ok], -1)
         evals_1 = evaluations[eval_ok]
->>>>>>> e6250ee5
         var_mean = np.cov(evals_mean.T)
         var_1 = []
         for i in range(n_cv):
