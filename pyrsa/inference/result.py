--- conflicted
+++ resolved
@@ -7,11 +7,8 @@
 """
 
 import numpy as np
-<<<<<<< HEAD
-=======
 import h5py
 import os
->>>>>>> 46e4f334
 import pyrsa.model
 from pyrsa.util.file_io import write_dict_hdf5
 from pyrsa.util.file_io import write_dict_pkl
@@ -52,10 +49,7 @@
         self.evaluations = np.array(evaluations)
         self.method = method
         self.cv_method = cv_method
-<<<<<<< HEAD
         self.noise_ceiling = np.array(noise_ceiling)
-=======
-        self.noise_ceiling = noise_ceiling
 
     def save(self, filename, file_type='hdf5'):
         """ saves the results into a file. 
@@ -135,5 +129,4 @@
         key = 'model_%d' % i_model
         models[i_model] = pyrsa.model.model_from_dict(
             result_dict['models'][key])
-    return Result(models, evaluations, method, cv_method, noise_ceiling)
->>>>>>> 46e4f334
+    return Result(models, evaluations, method, cv_method, noise_ceiling)