--- conflicted
+++ resolved
@@ -42,23 +42,13 @@
     rdm_select = np.unique(rdms.rdm_descriptors[rdm_descriptor])
     pattern_descriptor, pattern_select = \
         add_pattern_index(rdms, pattern_descriptor)
-<<<<<<< HEAD
-    rdm_sample = np.random.randint(0, len(rdm_select),
-                                   size=len(rdm_select))
-    rdm_sample = rdm_select[rdm_sample]
-    rdms = rdms.subsample(rdm_descriptor, rdm_sample)
-    pattern_sample = np.random.randint(0, len(pattern_select),
-                                       size=len(pattern_select))
-    pattern_sample = pattern_select[pattern_sample]
-=======
-    rdm_idx = np.random.randint(0, len(rdm_select) - 1,
+    rdm_idx = np.random.randint(0, len(rdm_select),
                                 size=len(rdm_select))
     rdm_idx = rdm_select[rdm_idx]
     rdms = rdms.subsample(rdm_descriptor, rdm_idx)
-    pattern_idx = np.random.randint(0, len(pattern_select) - 1,
+    pattern_idx = np.random.randint(0, len(pattern_select),
                                     size=len(pattern_select))
     pattern_idx = pattern_select[pattern_idx]
->>>>>>> 8b97bc2e
     rdms = rdms.subsample_pattern(pattern_descriptor,
                                   pattern_idx)
     return rdms, rdm_idx, pattern_idx
@@ -121,15 +111,9 @@
     """
     pattern_descriptor, pattern_select = \
         add_pattern_index(rdms, pattern_descriptor)
-<<<<<<< HEAD
-    pattern_sample = np.random.randint(0, len(pattern_select),
-                                       size=len(pattern_select))
-    pattern_sample = pattern_select[pattern_sample]
-=======
-    pattern_idx = np.random.randint(0, len(pattern_select) - 1,
+    pattern_idx = np.random.randint(0, len(pattern_select),
                                     size=len(pattern_select))
     pattern_idx = pattern_select[pattern_idx]
->>>>>>> 8b97bc2e
     rdms = rdms.subsample_pattern(pattern_descriptor,
                                   pattern_idx)
     return rdms, pattern_idx