#!/usr/bin/env python3
# -*- coding: utf-8 -*-
"""inference module: bootstrapping
"""

import numpy as np
from pyrsa.util.rdm_utils import add_pattern_index


def bootstrap_sample(rdms, rdm_descriptor='index', pattern_descriptor='index'):
    """Draws a bootstrap_sample from the data.

    This function generates a bootstrap sample of RDMs resampled over
    measurements and patterns. By default every pattern and RDM sample is
    treated independently. If desired descriptor names can be passed in
    descriptors and in pattern_descriptors to group rdms instead.

    Args:
        rdms(pyrsa.rdm.rdms.RDMs): Data to be used

        rdm_descriptors(String):
            descriptor to group the samples by. For each unique value of
            the descriptor each sample will either contain all RDMs with
            this value or none

        pattern_descriptors(string):
            descriptor to group the patterns by. Each group of patterns will
            be in or out of the sample as a whole

    Returns:
        pyrsa.rdm.rdms.RDMs: rdms
            subsampled dataset with equal number of groups in both patterns
            and measurements of the rdms

        numpy.ndarray: rdm_idx
            sampled rdm indices

        numpy.ndarray: pattern_idx
            sampled pattern descriptor indices

    """
    rdm_select = np.unique(rdms.rdm_descriptors[rdm_descriptor])
    pattern_descriptor, pattern_select = \
        add_pattern_index(rdms, pattern_descriptor)
    rdm_idx = np.random.randint(0, len(rdm_select) - 1,
                                   size=len(rdm_select))
    rdm_idx = rdm_select[rdm_idx]
    rdms = rdms.subsample(rdm_descriptor, rdm_idx)
    pattern_idx = np.random.randint(0, len(pattern_select) - 1,
                                       size=len(pattern_select))
    pattern_idx = pattern_select[pattern_idx]
    rdms = rdms.subsample_pattern(pattern_descriptor,
                                  pattern_idx)
    return rdms, rdm_idx, pattern_idx


def bootstrap_sample_rdm(rdms, rdm_descriptor='index'):
    """Draws a bootstrap_sample from the data.

    This function generates a bootstrap sample of RDMs resampled over
    measurements. By default every RDM sample is treated independently.
    If desired a descriptor name can be passed inrdm_descriptor to group rdms.

    Args:
        rdms(pyrsa.rdm.rdms.RDMs): Data to be used

        rdm_descriptors(String):
            descriptor to group the samples by. For each unique value of
            the descriptor each sample will either contain all RDMs with
            this value or none

    Returns:
        pyrsa.rdm.rdms.RDMs: rdm_idx
            subsampled dataset with equal number of groups of rdms

        numpy.ndarray: rdm_idx
            sampled rdm indices

        numpy.ndarray: rdm_select
            rdm group descritor values

    """
<<<<<<< HEAD
    if rdm_descriptor is None:
        rdm_select = np.arange(rdms.n_rdm)
        rdms.rdm_descriptors['index'] = rdm_select
        rdm_descriptor = 'index'
    else:
        rdm_select = np.unique(rdms.rdm_descriptors[rdm_descriptor])
    rdm_idx = np.random.randint(0, len(rdm_select) - 1,
=======
    rdm_select = np.unique(rdms.rdm_descriptors[rdm_descriptor])
    rdm_sample = np.random.randint(0, len(rdm_select) - 1,
>>>>>>> eb81340f
                                   size=len(rdm_select))
    rdm_idx = rdm_select[rdm_idx]
    rdms = rdms.subsample(rdm_descriptor, rdm_idx)
    return rdms, rdm_idx


def bootstrap_sample_pattern(rdms, pattern_descriptor='index'):
    """Draws a bootstrap_sample from the data.

    This function generates a bootstrap sample of RDMs resampled over
    patterns. By default every pattern is treated independently. If desired
    a descriptor name can be passed in pattern_descriptor to group patterns.

    Args:
        rdms(pyrsa.rdm.rdms.RDMs): Data to be used

        pattern_descriptors(string):
            descriptor to group the patterns by. Each group of patterns will
            be in or out of the sample as a whole

    Returns:
        pyrsa.rdm.rdms.RDMs: rdm_idx
            subsampled dataset with equal number of pattern groups

        numpy.ndarray: pattern_idx
            sampled pattern descriptor index values for subsampling other rdms
    """
    pattern_descriptor, pattern_select = \
        add_pattern_index(rdms, pattern_descriptor)
    pattern_idx = np.random.randint(0, len(pattern_select) - 1,
                                       size=len(pattern_select))
    pattern_idx = pattern_select[pattern_idx]
    rdms = rdms.subsample_pattern(pattern_descriptor,
                                  pattern_idx)
    return rdms, pattern_idx<|MERGE_RESOLUTION|>--- conflicted
+++ resolved
@@ -43,11 +43,11 @@
     pattern_descriptor, pattern_select = \
         add_pattern_index(rdms, pattern_descriptor)
     rdm_idx = np.random.randint(0, len(rdm_select) - 1,
-                                   size=len(rdm_select))
+                                size=len(rdm_select))
     rdm_idx = rdm_select[rdm_idx]
     rdms = rdms.subsample(rdm_descriptor, rdm_idx)
     pattern_idx = np.random.randint(0, len(pattern_select) - 1,
-                                       size=len(pattern_select))
+                                    size=len(pattern_select))
     pattern_idx = pattern_select[pattern_idx]
     rdms = rdms.subsample_pattern(pattern_descriptor,
                                   pattern_idx)
@@ -80,21 +80,11 @@
             rdm group descritor values
 
     """
-<<<<<<< HEAD
-    if rdm_descriptor is None:
-        rdm_select = np.arange(rdms.n_rdm)
-        rdms.rdm_descriptors['index'] = rdm_select
-        rdm_descriptor = 'index'
-    else:
-        rdm_select = np.unique(rdms.rdm_descriptors[rdm_descriptor])
-    rdm_idx = np.random.randint(0, len(rdm_select) - 1,
-=======
     rdm_select = np.unique(rdms.rdm_descriptors[rdm_descriptor])
     rdm_sample = np.random.randint(0, len(rdm_select) - 1,
->>>>>>> eb81340f
                                    size=len(rdm_select))
-    rdm_idx = rdm_select[rdm_idx]
-    rdms = rdms.subsample(rdm_descriptor, rdm_idx)
+    rdm_idx = rdm_select[rdm_sample]
+    rdms = rdms.subsample(rdm_descriptor, rdm_sample)
     return rdms, rdm_idx
 
 
@@ -122,7 +112,7 @@
     pattern_descriptor, pattern_select = \
         add_pattern_index(rdms, pattern_descriptor)
     pattern_idx = np.random.randint(0, len(pattern_select) - 1,
-                                       size=len(pattern_select))
+                                    size=len(pattern_select))
     pattern_idx = pattern_select[pattern_idx]
     rdms = rdms.subsample_pattern(pattern_descriptor,
                                   pattern_idx)
