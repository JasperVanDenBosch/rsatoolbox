#!/usr/bin/env python3
# -*- coding: utf-8 -*-
"""
Definition of RSA RDMs class and subclasses

@author: baihan
"""
from copy import deepcopy
from collections.abc import Iterable
import numpy as np
<<<<<<< HEAD
from scipy.stats import rankdata
from pyrsa.rdm.combine import _mean
=======
from collections.abc import Iterable
>>>>>>> e517c3c1
from pyrsa.util.rdm_utils import batch_to_vectors
from pyrsa.util.rdm_utils import batch_to_matrices
from pyrsa.util.descriptor_utils import format_descriptor
from pyrsa.util.descriptor_utils import num_index
from pyrsa.util.descriptor_utils import subset_descriptor
from pyrsa.util.descriptor_utils import check_descriptor_length_error
from pyrsa.util.descriptor_utils import append_descriptor
from pyrsa.util.data_utils import extract_dict
from pyrsa.util.file_io import write_dict_hdf5
from pyrsa.util.file_io import write_dict_pkl
from pyrsa.util.file_io import read_dict_hdf5
from pyrsa.util.file_io import read_dict_pkl
from pyrsa.util.file_io import remove_file


class RDMs:
    """ RDMs class

    Args:
        dissimilarities (numpy.ndarray):
            either a 2d np-array (n_rdm x vectorform of dissimilarities)
            or a 3d np-array (n_rdm x n_cond x n_cond)
        dissimilarity_measure (String):
            a description of the dissimilarity measure (e.g. 'Euclidean')
        descriptors (dict):
            descriptors with 1 value per RDMs object
        rdm_descriptors (dict):
            descriptors with 1 value per RDM
        pattern_descriptors (dict):
            descriptors with 1 value per RDM column

    Attributes:
        n_rdm(int): number of rdms
        n_cond(int): number of patterns

    """

    def __init__(self, dissimilarities,
                 dissimilarity_measure=None,
                 descriptors=None,
                 rdm_descriptors=None,
                 pattern_descriptors=None):
        self.dissimilarities, self.n_rdm, self.n_cond = \
            batch_to_vectors(dissimilarities)
        if descriptors is None:
            self.descriptors = {}
        else:
            self.descriptors = descriptors
        if rdm_descriptors is None:
            self.rdm_descriptors = {}
        else:
            for k, v in rdm_descriptors.items():
                if not isinstance(v, Iterable) or isinstance(v, str):
                    rdm_descriptors[k] = [v]
            check_descriptor_length_error(rdm_descriptors,
                                          'rdm_descriptors',
                                          self.n_rdm)
            self.rdm_descriptors = rdm_descriptors
        if pattern_descriptors is None:
            self.pattern_descriptors = {}
        else:
            for k, v in pattern_descriptors.items():
                if not isinstance(v, Iterable) or isinstance(v, str):
                    pattern_descriptors[k] = [v]
            check_descriptor_length_error(pattern_descriptors,
                                          'pattern_descriptors',
                                          self.n_cond)
            self.pattern_descriptors = pattern_descriptors
        if 'index' not in self.pattern_descriptors.keys():
            self.pattern_descriptors['index'] = list(range(self.n_cond))
        if 'index' not in self.rdm_descriptors.keys():
            self.rdm_descriptors['index'] = list(range(self.n_rdm))
        self.dissimilarity_measure = dissimilarity_measure

    def __repr__(self):
        """
        defines string which is printed for the object
        """
        return (f'pyrsa.rdm.{self.__class__.__name__}(\n'
                f'dissimilarity_measure = \n{self.dissimilarity_measure}\n'
                f'dissimilarities = \n{self.dissimilarities}\n'
                f'descriptors = \n{self.descriptors}\n'
                f'rdm_descriptors = \n{self.rdm_descriptors}\n'
                f'pattern_descriptors = \n{self.pattern_descriptors}\n'
                )

    def __str__(self):
        """
        defines the output of print
        """
        string_desc = format_descriptor(self.descriptors)
        rdm_desc = format_descriptor(self.rdm_descriptors)
        pattern_desc = format_descriptor(self.pattern_descriptors)
        diss = self.get_matrices()[0]
        return (f'pyrsa.rdm.{self.__class__.__name__}\n'
                f'{self.n_rdm} RDM(s) over {self.n_cond} conditions\n\n'
                f'dissimilarity_measure = \n{self.dissimilarity_measure}\n\n'
                f'dissimilarities[0] = \n{diss}\n\n'
                f'descriptors: \n{string_desc}\n'
                f'rdm_descriptors: \n{rdm_desc}\n'
                f'pattern_descriptors: \n{pattern_desc}\n'
                )

    def __getitem__(self, idx):
        """
        allows indexing with []
        and iterating over RDMs with `for rdm in rdms:`
        """
        dissimilarities = self.dissimilarities[np.array(idx)].reshape(
            -1, self.dissimilarities.shape[1])
        rdm_descriptors = subset_descriptor(self.rdm_descriptors, idx)
        rdms = RDMs(dissimilarities,
                    dissimilarity_measure=self.dissimilarity_measure,
                    descriptors=self.descriptors,
                    rdm_descriptors=rdm_descriptors,
                    pattern_descriptors=self.pattern_descriptors)
        return rdms

    def __len__(self) -> int:
        """
        The number of RDMs in this stack.
        Together with __getitem__, allows `reversed(rdms)`.
        """
        return self.n_rdm

    def get_vectors(self):
        """ Returns RDMs as np.ndarray with each RDM as a vector

        Returns:
            numpy.ndarray: RDMs as a matrix with one row per RDM

        """
        return self.dissimilarities

    def get_matrices(self):
        """ Returns RDMs as np.ndarray with each RDM as a matrix

        Returns:
            numpy.ndarray: RDMs as a 3-Tensor with one matrix per RDM

        """
        matrices, _, _ = batch_to_matrices(self.dissimilarities)
        return matrices

    def subset_pattern(self, by, value):
        """ Returns a smaller RDMs with patterns with certain descriptor values

        Args:
            by(String): the descriptor by which the subset selection
                        is made from pattern_descriptors
            value:      the value by which the subset selection is made
                        from pattern_descriptors

        Returns:
            RDMs object, with fewer patterns

        """
        if by is None:
            by = 'index'
        if not isinstance(value, Iterable):
            value = [value]
        selection = num_index(self.pattern_descriptors[by], value)
        ix, iy = np.triu_indices(self.n_cond, 1)
        pattern_in_value = np.array(
            [p in value for p in self.pattern_descriptors[by]])
        selection_xy = pattern_in_value[ix] & pattern_in_value[iy]
        dissimilarities = self.dissimilarities[:, selection_xy]
        descriptors = self.descriptors
        pattern_descriptors = extract_dict(
            self.pattern_descriptors, selection)
        rdm_descriptors = self.rdm_descriptors
        dissimilarity_measure = self.dissimilarity_measure
        rdms = RDMs(dissimilarities=dissimilarities,
                    descriptors=descriptors,
                    rdm_descriptors=rdm_descriptors,
                    pattern_descriptors=pattern_descriptors,
                    dissimilarity_measure=dissimilarity_measure)
        return rdms

    def subsample_pattern(self, by, value):
        """ Returns a subsampled RDMs with repetitions if values are repeated

        This function now generates Nans where the off-diagonal 0s would
        appear. These values are trivial to predict for models and thus
        need to be marked and excluded from the evaluation.

        Args:
            by(String): the descriptor by which the subset selection
                        is made from descriptors
            value:      the value(s) by which the subset selection is made
                        from descriptors

        Returns:
            RDMs object, with subsampled patterns

        """
        if by is None:
            by = 'index'
        desc = np.array(self.pattern_descriptors[by])  # desc is list-like
        if isinstance(value, (list, tuple, np.ndarray)):
            selection = [np.asarray(desc == i).nonzero()[0]
                         for i in value]
            selection = np.concatenate(selection)
        else:
            selection = np.where(desc == value)[0]
        selection = np.sort(selection)
        dissimilarities = self.get_matrices()
        for i_rdm in range(self.n_rdm):
            np.fill_diagonal(dissimilarities[i_rdm], np.nan)
        selection = np.sort(selection)
        dissimilarities = dissimilarities[:, selection][:, :, selection]
        descriptors = self.descriptors
        pattern_descriptors = extract_dict(
            self.pattern_descriptors, selection)
        rdm_descriptors = self.rdm_descriptors
        dissimilarity_measure = self.dissimilarity_measure
        rdms = RDMs(dissimilarities=dissimilarities,
                    descriptors=descriptors,
                    rdm_descriptors=rdm_descriptors,
                    pattern_descriptors=pattern_descriptors,
                    dissimilarity_measure=dissimilarity_measure)
        return rdms

    def subset(self, by, value):
        """ Returns a set of fewer RDMs matching descriptor values

        Args:
            by(String): the descriptor by which the subset selection
                        is made from descriptors
            value:      the value by which the subset selection is made
                        from descriptors

        Returns:
            RDMs object, with fewer RDMs

        """
        if by is None:
            by = 'index'
        selection = num_index(self.rdm_descriptors[by], value)
        dissimilarities = self.dissimilarities[selection, :]
        descriptors = self.descriptors
        pattern_descriptors = self.pattern_descriptors
        rdm_descriptors = extract_dict(self.rdm_descriptors, selection)
        dissimilarity_measure = self.dissimilarity_measure
        rdms = RDMs(dissimilarities=dissimilarities,
                    descriptors=descriptors,
                    rdm_descriptors=rdm_descriptors,
                    pattern_descriptors=pattern_descriptors,
                    dissimilarity_measure=dissimilarity_measure)
        return rdms

    def subsample(self, by, value):
        """ Returns a subsampled RDMs with repetitions if values are repeated

        Args:
            by(String): the descriptor by which the subset selection
                        is made from descriptors
            value:      the value by which the subset selection is made
                        from descriptors

        Returns:
            RDMs object, with subsampled RDMs

        """
        if by is None:
            by = 'index'
        desc = self.rdm_descriptors[by]
        selection = []
        if isinstance(value, (list, tuple, np.ndarray)):
            for i in value:
                for j, d in enumerate(desc):
                    if d == i:
                        selection.append(j)
        else:
            for j, d in enumerate(desc):
                if d == value:
                    selection.append(j)
        dissimilarities = self.dissimilarities[selection, :]
        descriptors = self.descriptors
        pattern_descriptors = self.pattern_descriptors
        rdm_descriptors = extract_dict(self.rdm_descriptors, selection)
        dissimilarity_measure = self.dissimilarity_measure
        rdms = RDMs(dissimilarities=dissimilarities,
                    descriptors=descriptors,
                    rdm_descriptors=rdm_descriptors,
                    pattern_descriptors=pattern_descriptors,
                    dissimilarity_measure=dissimilarity_measure)
        return rdms

    def append(self, rdm):
        """ appends an rdm to the object
        The rdm should have the same shape and type as this object.
        Its pattern_descriptor and descriptor are ignored

        Args:
            rdm(pyrsa.rdm.RDMs): the rdm to append

        Returns:

        """
        assert isinstance(rdm, RDMs), 'appended rdm should be an RDMs'
        assert rdm.n_cond == self.n_cond, 'appended rdm had wrong shape'
        assert rdm.dissimilarity_measure == self.dissimilarity_measure, \
            'appended rdm had wrong dissimilarity measure'
        self.dissimilarities = np.concatenate((
            self.dissimilarities, rdm.dissimilarities), axis=0)
        self.rdm_descriptors = append_descriptor(self.rdm_descriptors,
                                                 rdm.rdm_descriptors)
        self.n_rdm = self.n_rdm + rdm.n_rdm

    def save(self, filename, file_type='hdf5', overwrite=False):
        """ saves the RDMs object into a file

        Args:
            filename(String): path to file to save to
                [or opened file]
            file_type(String): Type of file to create:
                hdf5: hdf5 file
                pkl: pickle file
            overwrite(Boolean): overwrites file if it already exists

        """
        rdm_dict = self.to_dict()
        if overwrite:
            remove_file(filename)
        if file_type == 'hdf5':
            write_dict_hdf5(filename, rdm_dict)
        elif file_type == 'pkl':
            write_dict_pkl(filename, rdm_dict)

    def to_dict(self):
        """ converts the object into a dictionary, which can be saved to disk

        Returns:
            rdm_dict(dict): dictionary containing all information required to
                recreate the RDMs object
        """
        rdm_dict = {}
        rdm_dict['dissimilarities'] = self.dissimilarities
        rdm_dict['descriptors'] = self.descriptors
        rdm_dict['rdm_descriptors'] = self.rdm_descriptors
        rdm_dict['pattern_descriptors'] = self.pattern_descriptors
        rdm_dict['dissimilarity_measure'] = self.dissimilarity_measure
        return rdm_dict

    def reorder(self, new_order):
        """Reorder the patterns according to the index in new_order

        Args:
            new_order (numpy.ndarray): new order of patterns,
                vector of length equal to the number of patterns
        """
        matrices = self.get_matrices()
        matrices = matrices[(slice(None),) + np.ix_(new_order, new_order)]
        self.dissimilarities = batch_to_vectors(matrices)[0]
        for dname, descriptors in self.pattern_descriptors.items():
            self.pattern_descriptors[dname] = [descriptors[idx] for idx in new_order]

    def sort_by(self, **kwargs):
        """Reorder the patterns by sorting a descriptor

        Pass keyword arguments that correspond to descriptors,
        with value indicating the sort type. Supported methods:
            'alpha': sort alphabetically (using np.sort)
            list/np.array: specify the new order explicitly. Values should
                correspond to the descriptor values

        Example:
            Sorts the condition descriptor alphabetically:

            `rdms.sort(condition='alpha')`

        Raises:
            ValueError: Raised if the method chosen is not implemented
        """
        for dname, method in kwargs.items():
            if method == 'alpha':
                descriptor = self.pattern_descriptors[dname]
                self.reorder(np.argsort(descriptor))
            elif isinstance(method, (list, np.ndarray)):
                # in this case, `method` is the desired descriptor order
                new_order = method
                descriptor = self.pattern_descriptors[dname]
                if not set(descriptor).issubset(new_order):
                    raise ValueError(f'Expected {method} to be a permutation \
                            or subset of {descriptor}')
                # convert to indices to use `reorder` method
                self.reorder([list(descriptor).index(x) for x in new_order])
            else:
                raise ValueError(f'Unknown sorting method: {method}')


    def mean(self, weights=None):
        """Average rdm of all rdms contained

        Args:
            weights (str or ndarray, optional): One of:
                None: No weighting applied
                str: Use the weights contained in the `rdm_descriptor` with this name
                ndarray: Weights array of the shape of RDMs.dissimilarities

        Returns:
            `pyrsa.rdm.rdms.RDMs`: New RDMs object with one vector
        """
        if str(weights) in self.rdm_descriptors:
            new_descriptors = dict(
                [(k, v) for (k, v) in self.descriptors.items() if k != weights]
            )
            weights = self.rdm_descriptors[weights]
        else:
            new_descriptors = deepcopy(self.descriptors)
        return RDMs(
            dissimilarities=np.array([_mean(self.dissimilarities, weights)]),
            dissimilarity_measure=self.dissimilarity_measure,
            descriptors=new_descriptors,
            pattern_descriptors=deepcopy(self.pattern_descriptors)
        )


def rdms_from_dict(rdm_dict):
    """ creates a RDMs object from a dictionary

    Args:
        rdm_dict(dict): dictionary with information

    Returns:
        rdms(RDMs): the regenerated RDMs object

    """
    rdms = RDMs(dissimilarities=rdm_dict['dissimilarities'],
                descriptors=rdm_dict['descriptors'],
                rdm_descriptors=rdm_dict['rdm_descriptors'],
                pattern_descriptors=rdm_dict['pattern_descriptors'],
                dissimilarity_measure=rdm_dict['dissimilarity_measure'])
    return rdms


def load_rdm(filename, file_type=None):
    """ loads a RDMs object from disk

    Args:
        filename(String): path to file to load

    """
    if file_type is None:
        if isinstance(filename, str):
            if filename[-4:] == '.pkl':
                file_type = 'pkl'
            elif filename[-3:] == '.h5' or filename[-4:] == 'hdf5':
                file_type = 'hdf5'
    if file_type == 'hdf5':
        rdm_dict = read_dict_hdf5(filename)
    elif file_type == 'pkl':
        rdm_dict = read_dict_pkl(filename)
    else:
        raise ValueError('filetype not understood')
    return rdms_from_dict(rdm_dict)


def concat(rdms):
    """ concatenates rdm objects
    requires that the rdms have the same shape
    descriptor and pattern descriptors are taken from the first rdms object
    for rdm_descriptors concatenation is tried
    the rdm index is reinitialized

    Args:
        rdms(list of pyrsa.rdm.RDMs): RDMs objects to be concatenated

    Returns:
        pyrsa.rdm.RDMs: concatenated rdms object

    """
    rdm = rdms[0]
    assert isinstance(rdm, RDMs), 'rdms should be a list of RDMs objects'
    for rdm_new in rdms[1:]:
        rdm.append(rdm_new)
    return rdm


def permute_rdms(rdms, p=None):
    """ Permute rows, columns and corresponding pattern descriptors
    of RDM matrices according to a permutation vector

    Args:
        p (numpy.ndarray):
           permutation vector (values must be unique integers
           from 0 to n_cond of RDM matrix).
           If p = None, a random permutation vector is created.

    Returns:
        rdm_p(pyrsa.rdm.RDMs): the rdm object with a permuted matrix
            and pattern descriptors

    """
    if p is None:
        p = np.random.permutation(rdms.n_cond)
        print('No permutation vector specified,'
              + ' performing random permutation.')

    assert p.dtype == 'int', "permutation vector must have integer entries."
    assert min(p) == 0 and max(p) == rdms.n_cond-1, \
        "permutation vector must have entries ranging from 0 to n_cond"
    assert len(np.unique(p)) == rdms.n_cond, \
        "permutation vector must only have unique integer entries"

    rdm_mats = rdms.get_matrices()
    descriptors = rdms.descriptors.copy()
    rdm_descriptors = rdms.rdm_descriptors.copy()
    pattern_descriptors = rdms.pattern_descriptors.copy()

    # To easily reverse permutation later
    p_inv = np.arange(len(p))[np.argsort(p)]
    descriptors.update({'p_inv': p_inv})
    rdm_mats = rdm_mats[:, p, :]
    rdm_mats = rdm_mats[:, :, p]
    stims = np.array(pattern_descriptors['stim'])
    pattern_descriptors.update({'stim': list(stims[p].astype(np.str_))})

    rdms_p = RDMs(
        dissimilarities=rdm_mats,
        descriptors=descriptors,
        rdm_descriptors=rdm_descriptors,
        pattern_descriptors=pattern_descriptors)
    return rdms_p


def inverse_permute_rdms(rdms):
    """ Gimmick function to reverse the effect of permute_rdms() """

    p_inv = rdms.descriptors['p_inv']
    rdms_p = permute_rdms(rdms, p=p_inv)
    return rdms_p


def get_categorical_rdm(category_vector, category_name='category'):
    """ generates an RDM object containing a categorical RDM, i.e. RDM = 0
    if the category is the same and 1 if they are different

    Args:
        category_vector(iterable): a category index per condition
        category_name(String): name for the descriptor in the object, defaults
            to 'category'

    Returns:
        pyrsa.rdm.RDMs: constructed RDM

    """
    n = len(category_vector)
    rdm_list = []
    for i_cat in range(n):
        for j_cat in range(i_cat + 1, n):
            if isinstance(category_vector[i_cat], Iterable):
                comparisons = [np.array(category_vector[i_cat][idx])
                               != np.array(category_vector[j_cat][idx])
                               for idx in range(len(category_vector[i_cat]))]
                rdm_list.append(np.any(comparisons))
            else:
                rdm_list.append(
                    category_vector[i_cat] != category_vector[j_cat])
    rdm = RDMs(np.array(rdm_list, dtype=np.float),
               pattern_descriptors={category_name: np.array(category_vector)})
    return rdm<|MERGE_RESOLUTION|>--- conflicted
+++ resolved
@@ -8,12 +8,7 @@
 from copy import deepcopy
 from collections.abc import Iterable
 import numpy as np
-<<<<<<< HEAD
-from scipy.stats import rankdata
 from pyrsa.rdm.combine import _mean
-=======
-from collections.abc import Iterable
->>>>>>> e517c3c1
 from pyrsa.util.rdm_utils import batch_to_vectors
 from pyrsa.util.rdm_utils import batch_to_matrices
 from pyrsa.util.descriptor_utils import format_descriptor
