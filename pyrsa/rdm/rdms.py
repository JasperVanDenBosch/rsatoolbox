--- conflicted
+++ resolved
@@ -543,13 +543,8 @@
                                for idx in range(len(category_vector[i_cat]))]
                 rdm_list.append(np.any(comparisons))
             else:
-<<<<<<< HEAD
-                rdm_list.append(category_vector[i_cat]
-                                != category_vector[j_cat])
-=======
                 rdm_list.append(
                     category_vector[i_cat] != category_vector[j_cat])
->>>>>>> 83d2a19f
     rdm = RDMs(np.array(rdm_list, dtype=np.float),
                pattern_descriptors={category_name: np.array(category_vector)})
     return rdm