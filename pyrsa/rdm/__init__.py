--- conflicted
+++ resolved
@@ -1,10 +1,6 @@
-<<<<<<< HEAD
-from pyrsa.rdm.rdms import RDMs
-from pyrsa.rdm.calc import calc_rdm
-from pyrsa.rdm.calc import calc_rdm_euclid
-from pyrsa.rdm.calc import calc_rdm_mahalanobis
-from pyrsa.rdm.calc import calc_rdm_crossnobis
-from pyrsa.rdm.calc import calc_rdm_correlation
-=======
 from .rdms import RDMs
->>>>>>> aa805336
+from .calc import calc_rdm
+from .calc import calc_rdm_euclid
+from .calc import calc_rdm_mahalanobis
+from .calc import calc_rdm_crossnobis
+from .calc import calc_rdm_correlation