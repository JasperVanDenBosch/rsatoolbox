#!/usr/bin/env python3
# -*- coding: utf-8 -*-
"""
Calculation of RDMs from datasets
@author: heiko
"""

import numpy as np
from collections.abc import Iterable
from pyrsa.rdm.rdms import RDMs
from pyrsa.rdm.rdms import concat
from pyrsa.data.dataset import Dataset
from pyrsa.data import average_dataset_by
from pyrsa.util.matrix import pairwise_contrast_sparse


def calc_rdm(dataset, method='euclidean', descriptor=None, noise=None,
             cv_descriptor=None):
    """
    calculates an RDM from an input dataset

    Args:
        dataset (pyrsa.data.dataset.DatasetBase):
            The dataset the RDM is computed from
        method (String):
            a description of the dissimilarity measure (e.g. 'Euclidean')
        descriptor (String):
            obs_descriptor used to define the rows/columns of the RDM
        noise (numpy.ndarray):
            dataset.n_channel x dataset.n_channel
            precision matrix used to calculate the RDM
            used only for Mahalanobis and Crossnobis estimators
        cv_descriptor (String):
            descriptor for crossvalidation for CrossNobis

    Returns:
        pyrsa.rdm.rdms.RDMs: RDMs object with the one RDM

    """
    if isinstance(dataset, Iterable):
        rdms = []
<<<<<<< HEAD
        k = 0
        for dat in dataset:
            if isinstance(noise, Iterable):
                rdms.append(calc_rdm(dat, method=method, descriptor=descriptor,
                                     noise=noise[k], cv_descriptor=cv_descriptor))
            else:
                rdms.append(calc_rdm(dat, method=method, descriptor=descriptor,
                                     noise=noise, cv_descriptor=cv_descriptor))
            k += 1
=======
        for i_dat in range(len(dataset)):
            if noise is None:
                rdms.append(calc_rdm(dataset[i_dat], method=method,
                                     descriptor=descriptor))
            elif isinstance(noise, np.ndarray) and noise.ndim==2:
                rdms.append(calc_rdm(dataset[i_dat], method=method,
                                     descriptor=descriptor,
                                     noise=noise))
            elif isinstance(noise, Iterable):
                rdms.append(calc_rdm(dataset[i_dat], method=method,
                                     descriptor=descriptor,
                                     noise=noise[i_dat]))
>>>>>>> fc838449
        rdm = concat(rdms)
    else:
        if method == 'euclidean':
            rdm = calc_rdm_euclid(dataset, descriptor)
        elif method == 'correlation':
            rdm = calc_rdm_correlation(dataset, descriptor)
        elif method == 'mahalanobis':
            rdm = calc_rdm_mahalanobis(dataset, descriptor, noise)
        elif method == 'crossnobis':
            rdm = calc_rdm_crossnobis(dataset, descriptor, noise,
                                      cv_descriptor=cv_descriptor)
        else:
            raise(NotImplementedError)
    return rdm


def calc_rdm_euclid(dataset, descriptor=None):
    """
    calculates an RDM from an input dataset using euclidean distance
    If multiple instances of the same condition are found in the dataset
    they are averaged.

    Args:
        dataset (pyrsa.data.DatasetBase):
            The dataset the RDM is computed from
        descriptor (String):
            obs_descriptor used to define the rows/columns of the RDM
            defaults to one row/column per row in the dataset

    Returns:
        pyrsa.rdm.rdms.RDMs: RDMs object with the one RDM

    """
    measurements, desc, descriptor = _parse_input(dataset, descriptor)
    diff = _calc_pairwise_differences(measurements)
    rdm = np.einsum('ij,ij->i', diff, diff) / measurements.shape[1]
    rdm = RDMs(dissimilarities=np.array([rdm]),
               dissimilarity_measure='euclidean',
               descriptors=dataset.descriptors)
    rdm.pattern_descriptors[descriptor] = desc
    return rdm


def calc_rdm_correlation(dataset, descriptor=None):
    """
    calculates an RDM from an input dataset using correlation distance
    If multiple instances of the same condition are found in the dataset
    they are averaged.

    Args:
        dataset (pyrsa.data.DatasetBase):
            The dataset the RDM is computed from
        descriptor (String):
            obs_descriptor used to define the rows/columns of the RDM
            defaults to one row/column per row in the dataset

    Returns:
        pyrsa.rdm.rdms.RDMs: RDMs object with the one RDM

    """
    ma, desc, descriptor = _parse_input(dataset, descriptor)

    ma = ma - ma.mean(axis=1, keepdims=True)
    ma /= np.sqrt(np.einsum('ij,ij->i', ma, ma))[:, None]
    rdm = 1 - np.einsum('ik,jk', ma, ma)
    rdm = RDMs(dissimilarities=np.array([rdm]),
               dissimilarity_measure='correlation',
               descriptors=dataset.descriptors)
    rdm.pattern_descriptors[descriptor] = desc
    return rdm


def calc_rdm_mahalanobis(dataset, descriptor=None, noise=None):
    """
    calculates an RDM from an input dataset using mahalanobis distance
    If multiple instances of the same condition are found in the dataset
    they are averaged.

    Args:
        dataset (pyrsa.data.dataset.DatasetBase):
            The dataset the RDM is computed from
        descriptor (String):
            obs_descriptor used to define the rows/columns of the RDM
            defaults to one row/column per row in the dataset
        noise (numpy.ndarray):
            dataset.n_channel x dataset.n_channel
            precision matrix used to calculate the RDM

    Returns:
        pyrsa.rdm.rdms.RDMs: RDMs object with the one RDM

    """
<<<<<<< HEAD
    measurements, desc, descriptor = _parse_input(dataset, descriptor)
    noise = _check_noise(noise, dataset.n_channel)
    diff = _calc_pairwise_differences(measurements)
    diff2 = (noise @ diff.T).T
    rdm = np.einsum('ij,ij->i', diff, diff2) / measurements.shape[1]
    rdm = RDMs(dissimilarities=np.array([rdm]),
               dissimilarity_measure='Mahalanobis',
               descriptors=dataset.descriptors)
    rdm.pattern_descriptors[descriptor] = desc
    rdm.descriptors['noise'] = noise
=======
    if noise is None:
        rdm = calc_rdm_euclid(dataset, descriptor)
    else:
        measurements, desc, descriptor = _parse_input(dataset, descriptor)
        noise = _check_noise(noise, dataset.n_channel)
        diff = _calc_pairwise_differences(measurements)
        diff2 = (noise @ diff.T).T
        rdm = np.einsum('ij,ij->i', diff, diff2) / measurements.shape[1]
        rdm = RDMs(dissimilarities=np.array([rdm]),
                   dissimilarity_measure='Mahalanobis',
                   descriptors=dataset.descriptors)
        rdm.pattern_descriptors[descriptor] = desc
        rdm.descriptors['noise'] = noise
>>>>>>> fc838449
    return rdm


def calc_rdm_crossnobis(dataset, descriptor, noise=None,
                        cv_descriptor=None, subversion='whiten'):
    """
    calculates an RDM from an input dataset using Cross-nobis distance
    This performs leave one out crossvalidation over the cv_descriptor

    Args:
        dataset (pyrsa.data.dataset.DatasetBase):
            The dataset the RDM is computed from
        descriptor (String):
            obs_descriptor used to define the rows/columns of the RDM
            defaults to one row/column per row in the dataset
        noise (numpy.ndarray):
            dataset.n_channel x dataset.n_channel
            precision matrix used to calculate the RDM
        cv_descriptor (String):
            obs_descriptor which determines the cross-validation folds
        subversion (String):
            switch the version of Crossnobis to run:
            'pool': prewhiten each estimate with their precision
            'average': run each combination of \delta_i \Sigma_j^-1 \delta_j
            'pool_sum': run each combination of \delta_i \Sigma_j^-1 \delta_j

    Returns:
        pyrsa.rdm.rdms.RDMs: RDMs object with the one RDM

    """
    noise = _check_noise(noise, dataset.n_channel)
    if descriptor is None:
        raise ValueError('descriptor must be a string! Crossvalidation' +
                         'requires multiple measurements to be grouped')
    if cv_descriptor is None:
        cv_desc = _gen_default_cv_descriptor(dataset, descriptor)
        dataset.obs_descriptors['cv_desc'] = cv_desc
        cv_descriptor = 'cv_desc'
    cv_folds = np.unique(np.array(dataset.obs_descriptors[cv_descriptor]))
    weights = []
    rdms = []
    if noise is None or (isinstance(noise, np.ndarray) and noise.ndim==2):
        for i_fold in range(len(cv_folds)):
            fold = cv_folds[i_fold]
            data_test = dataset.subset_obs(cv_descriptor, fold)
            data_train = dataset.subset_obs(cv_descriptor,
                                           np.setdiff1d(cv_folds, fold))
            measurements_train, _ = average_dataset_by(data_train, descriptor)
            measurements_test, _ = average_dataset_by(data_test, descriptor)
            n_cond = measurements_train.shape[0]
            rdm = np.empty(int(n_cond * (n_cond-1) / 2))
            k = 0
            for i_cond in range(n_cond - 1):
                for j_cond in range(i_cond + 1, n_cond):
                    diff_train = measurements_train[i_cond] \
                        - measurements_train[j_cond]
                    diff_test = measurements_test[i_cond] \
                        - measurements_test[j_cond]
                    if noise is None:
                        rdm[k] = np.sum(diff_train * diff_test)
                    else:
                        rdm[k] = np.sum(diff_train
                                        * np.matmul(noise, diff_test))
                    k += 1
        rdms.append(rdm)
        weights.append(data_test.n_obs)
    else: # a list of noises was provided
        measurements = []
        w_fold = []
        for i_fold in range(len(cv_folds)):
            data = dataset.subset_obs(cv_descriptor, cv_folds[i_fold])
            measurements.append(average_dataset_by(data, descriptor)[0])
            w_fold.append(data.n_obs)
        for i_fold in range(len(cv_folds)):
            for j_fold in range(len(cv_folds)):
                if i_fold != j_fold:
                    rdm = _calc_rdm_crossnobis_single(measurements[i_fold],
                                                      measurements[j_fold],
                                                      noise[j_fold])
                    rdms.append(rdm)
                    weights.append(w_fold[i_fold] * w_fold[j_fold])
    rdms = np.array(rdms)
    weights = np.array(weights)
    rdm = np.einsum('ij,i->j', rdms, weights) / np.sum(weights)
    rdm = RDMs(dissimilarities=np.array([rdm]),
               dissimilarity_measure='crossnobis',
               descriptors=dataset.descriptors)
    if descriptor is None:
        rdm.pattern_descriptors['pattern'] = np.arange(rdm.n_cond)
    else:
        _, desc = average_dataset_by(dataset, descriptor)
        rdm.pattern_descriptors[descriptor] = desc
    rdm.descriptors['noise'] = noise
    rdm.descriptors['cv_descriptor'] = cv_descriptor
    return rdm


def _calc_rdm_crossnobis_single_sparse(measurements1, measurements2, noise):
    c_matrix = pairwise_contrast_sparse(np.arange(measurements1.shape[0]))
    diff_1 = c_matrix @ measurements1
    diff_2 = c_matrix @ measurements2
    diff_2 = noise @ diff_2.transpose()
    rdm = np.einsum('kj,jk->k', diff_1, diff_2) / measurements1.shape[1]
    return rdm


def _calc_rdm_crossnobis_single(measurements1, measurements2, noise):
    diff_1 = _calc_pairwise_differences(measurements1)
    diff_2 = _calc_pairwise_differences(measurements2)
    diff_2 = noise @ diff_2.transpose()
    rdm = np.einsum('kj,jk->k', diff_1, diff_2) / measurements1.shape[1]
    return rdm


def _gen_default_cv_descriptor(dataset, descriptor):
    """ generates a default cv_descriptor for crossnobis 
    This assumes that the first occurence each descriptor value forms the
    first group, the second occurence forms the second group, etc.
    """
    desc = dataset.obs_descriptors[descriptor]
    values, counts = np.unique(desc, return_counts=True)
    assert np.all(counts==counts[0]), ('cv_descriptor generation failed:\n'
        + 'different number of observations per pattern')
    n_repeats = counts[0]
    cv_descriptor = np.zeros_like(desc)
    for i_val in values:
        cv_descriptor[desc==i_val] = np.arange(n_repeats)
    return cv_descriptor


def _calc_pairwise_differences(measurements):
    n, m = measurements.shape
    diff = np.zeros((int(n * (n - 1) / 2), m))
    k = 0
    for i in range(measurements.shape[0]):
        for j in range(i+1, measurements.shape[0]):
            diff[k] = measurements[i] - measurements[j]
            k += 1
    return diff


def _parse_input(dataset, descriptor):
    if descriptor is None:
        measurements = dataset.measurements
        desc = np.arange(measurements.shape[0])
        descriptor = 'pattern'
    else:
        measurements, desc = average_dataset_by(dataset, descriptor)
    return measurements, desc, descriptor


def _check_noise(noise, n_channel):
    """
    checks that a noise pattern is a matrix with correct dimension
    n_channel x n_channel

    Args:
        noise: noise input to be checked

    Returns:
        noise(np.ndarray): n_channel x n_channel noise precision matrix

    """
    if noise is None:
        pass
    elif isinstance(noise, np.ndarray) and noise.ndim == 2:
        assert np.all(noise.shape == (n_channel, n_channel))
    elif isinstance(noise, Iterable):
        for i in range(len(noise)):
            noise[i] = _check_noise(noise[i], n_channel)
    elif isinstance(noise, dict):
        for key in noise.keys():
            noise[key] = _check_noise(noise[key], n_channel)
    else:
        raise ValueError('noise(s) must have shape n_channel x n_channel')
    return noise<|MERGE_RESOLUTION|>--- conflicted
+++ resolved
@@ -39,30 +39,21 @@
     """
     if isinstance(dataset, Iterable):
         rdms = []
-<<<<<<< HEAD
-        k = 0
-        for dat in dataset:
-            if isinstance(noise, Iterable):
-                rdms.append(calc_rdm(dat, method=method, descriptor=descriptor,
-                                     noise=noise[k], cv_descriptor=cv_descriptor))
-            else:
-                rdms.append(calc_rdm(dat, method=method, descriptor=descriptor,
-                                     noise=noise, cv_descriptor=cv_descriptor))
-            k += 1
-=======
         for i_dat in range(len(dataset)):
             if noise is None:
                 rdms.append(calc_rdm(dataset[i_dat], method=method,
-                                     descriptor=descriptor))
+                                     descriptor=descriptor,
+                                     cv_descriptor=cv_descriptor))
             elif isinstance(noise, np.ndarray) and noise.ndim==2:
                 rdms.append(calc_rdm(dataset[i_dat], method=method,
                                      descriptor=descriptor,
-                                     noise=noise))
+                                     noise=noise,
+                                     cv_descriptor=cv_descriptor))
             elif isinstance(noise, Iterable):
                 rdms.append(calc_rdm(dataset[i_dat], method=method,
                                      descriptor=descriptor,
-                                     noise=noise[i_dat]))
->>>>>>> fc838449
+                                     noise=noise[i_dat],
+                                     cv_descriptor=cv_descriptor))
         rdm = concat(rdms)
     else:
         if method == 'euclidean':
@@ -155,18 +146,6 @@
         pyrsa.rdm.rdms.RDMs: RDMs object with the one RDM
 
     """
-<<<<<<< HEAD
-    measurements, desc, descriptor = _parse_input(dataset, descriptor)
-    noise = _check_noise(noise, dataset.n_channel)
-    diff = _calc_pairwise_differences(measurements)
-    diff2 = (noise @ diff.T).T
-    rdm = np.einsum('ij,ij->i', diff, diff2) / measurements.shape[1]
-    rdm = RDMs(dissimilarities=np.array([rdm]),
-               dissimilarity_measure='Mahalanobis',
-               descriptors=dataset.descriptors)
-    rdm.pattern_descriptors[descriptor] = desc
-    rdm.descriptors['noise'] = noise
-=======
     if noise is None:
         rdm = calc_rdm_euclid(dataset, descriptor)
     else:
@@ -180,7 +159,6 @@
                    descriptors=dataset.descriptors)
         rdm.pattern_descriptors[descriptor] = desc
         rdm.descriptors['noise'] = noise
->>>>>>> fc838449
     return rdm
 
 
