--- conflicted
+++ resolved
@@ -1,531 +1,514 @@
-#!/usr/bin/env python3
-# -*- coding: utf-8 -*-
-"""
-Created on Thu Feb 13 14:04:52 2020
-"""
-
-import numpy as np
-import matplotlib.pyplot as plt
-import matplotlib.patches as patches
-from pyrsa.util.inference_util import pair_tests
-from pyrsa.util.rdm_utils import batch_to_vectors
-
-
-def plot_model_comparison(result, alpha=0.05, plot_pair_tests='arrows',
-                          multiple_testing='FDR', sort=None, colors=None,
-                          error_bars='SEM', eb_alpha=0.05):
-    """ plots the results of a model comparison
-    Input should be a results object with model evaluations
-    evaluations, which uses the bootstrap samples for confidence intervals
-    and significance tests and averages over all trailing dimensions
-    like cross-validation folds
-    
-    Args (case insensitive):
-        result:
-            model evaluation result (pyrsa.inference.result.Result)
-        alpha:
-            significance threshold (p threshold or FDR q threshold)
-        plot_pair_tests: 
-            False or None: do not plot pairwise model comparison results
-            'arrows': plot results in arrows style
-            'nili': plot results as Nili bars (Nili et al. 2014)
-            'golan': plot results as Golan wings (Golan et al. 2020)
-        multiple_testing:
-<<<<<<< HEAD
-            False or 'none': do not adjust for multiple testing
-            'FDR' or 'fdr': control the false-discorvery rate at q = alpha
-            'FWER',' fwer', or 'Bonferroni': control the familywise error rate 
-            using the Bonferroni method
-=======
-            False or None: do not adjust for mulitple testing
-            'FDR' or 'fdr': control the false-discorvery rate at q=alpha
-            'FWER' or 'Bonferroni': control the familywise error rate using the
-            Bonferroni method
->>>>>>> 32b83b2e
-        sort:
-            False or 'none': plot bars in the order passed
-            'descend[ing]': plot bars in descending order of model performance
-            'ascend[ing]': plot bars in ascending order of model performance
-        colors:
-            'none': default blue for all bars
-            single color: list or numpy array of 3 or 4 values (RGB, RGBA)
-                    specifying the color for all bars
-            multiple colors: numpy array (number of colors by 3 or 4 channels 
-                    -- RGB, RGBA). If the number of colors matches the number
-                    of models, each color is used for the bar corresponding
-                    to that model (in the order of the models as passed). 
-                    If the number of colors does not match the number of
-                    models, the list is exanded to match by linear 
-                    interpolation (e.g. 2 colors will become a gradation).
-        error_bars:
-            'SEM': plot the standard error of the mean
-            'CI': plot confidence intervals covering (1-eb_alpha)*100%
-        eb_alpha: error-bar alpha, i.e. proportion of bootstrap samples outside
-            the confidence interval
-    
-    Returns:
-        ---
-    
-    """
-    # Preparations
-    evaluations = result.evaluations
-    models = result.models
-    noise_ceiling = result.noise_ceiling
-    method = result.method
-    while len(evaluations.shape) > 2:
-        evaluations = np.nanmean(evaluations, axis=-1)
-    evaluations = evaluations[~np.isnan(evaluations[:, 0])]
-    evaluations = 1 - evaluations
-    perf = np.mean(evaluations, axis=0)
-    n_models = evaluations.shape[1]
-    if sort==True:
-        sort = 'descending'  # descending by default
-    if sort and not sort.lower()=='none': # 'descending' or 'ascending'
-        idx = np.argsort(perf)
-        if 'descend' in sort.lower():
-            idx = np.flip(idx)
-        perf = perf[idx]
-        evaluations = evaluations[:, idx]
-        models = [models[i] for i in idx]
-    if error_bars == 'CI':
-        errorbar_low = -(np.quantile(evaluations, eb_alpha / 2, axis=0)
-                         - perf)
-        errorbar_high = (np.quantile(evaluations, 1 - (eb_alpha / 2), axis=0)
-                         - perf)
-    elif error_bars == 'SEM':
-        errorbar_low = np.std(evaluations, axis=0)
-        errorbar_high = np.std(evaluations, axis=0)
-    noise_ceiling = 1 - np.array(noise_ceiling)
-    # Plot bars
-    l, b, w, h = 0.15, 0.15, 0.8, 0.8
-    if plot_pair_tests:
-        if plot_pair_tests.lower()=='arrows':        
-            h_pairTests = 0.3
-        else:
-            h_pairTests = 0.4
-        plt.figure(figsize=(12.5, 10))
-        ax = plt.axes((l, b, w, h*(1-h_pairTests)))
-        axbar = plt.axes((l, b + h * (1 - h_pairTests), w,
-                          h * h_pairTests * 0.7))
-    else:
-        plt.figure(figsize=(12.5, 10))
-        ax = plt.axes((l, b, w, h))
-<<<<<<< HEAD
-    # Define the colors for the bars
-    if colors is 'none': # no color passed...
-        colors=[0, 0.4, 0.9, 1]  # use default blue
-    colors = np.array([np.array(col) for col in colors])
-    if len(colors.shape)==1: # one color passed...
-        n_col, n_chan = 1, colors.shape[0]
-=======
-    # Plot bars and error bars
-    if colors is None:
-        colors=[0, 0.4, 0.9, 1]  # default blue
-    colors = np.array(colors)
-    if len(colors.shape)==1:
-        n_col = 1
-        n_chan = colors.shape[0]
->>>>>>> 32b83b2e
-        colors.shape = (n_col, n_chan)
-    else: # multiple colors passed...
-        n_col, n_chan = colors.shape
-        if n_col == n_models: # one color passed for each model...
-            cols2 = colors
-        else: # number of colors passed does not match number of models...
-            # interpolate colors to define a color for each model
-            cols2 = np.empty((n_models,n_chan))
-            for c in range(n_chan):
-                cols2[:,c] = np.interp(np.array(range(n_models)),
-                               np.array(range(n_col))/n_col*n_models,
-                               colors[:,c])
-        if sort and not sort.lower()=='none':
-            colors = cols2[idx,:]
-        else:
-            colors = cols2
-    if colors.shape[1]==3:
-        colors=np.concatenate((colors,np.ones((colors.shape[0],1))),axis=1)
-    # Plot bars and error bars
-    ax.bar(np.arange(evaluations.shape[1]), perf, color=colors)
-    ax.errorbar(np.arange(evaluations.shape[1]), perf,
-                yerr=[errorbar_low, errorbar_high], fmt='none', ecolor='k',
-                capsize=0, linewidth=3)
-    # Plot noise ceiling
-    if noise_ceiling is not None:
-        noise_min = np.nanmean(noise_ceiling[0])
-        noise_max = np.nanmean(noise_ceiling[1])
-        noiserect = patches.Rectangle((-0.5, noise_min), len(perf),
-                                      noise_max - noise_min, linewidth=1,
-                                      edgecolor=[0.5, 0.5, 0.5, 0.3],
-                                      facecolor=[0.5, 0.5, 0.5, 0.3], 
-                                      zorder=10e6)
-        ax.add_patch(noiserect)
-    # Floating axes
-    fs, fs2 = 18, 14 # axis label font sizes
-    ytoptick = np.ceil(min(1,ax.get_ylim()[1]) * 10) / 10
-    ax.set_yticks(np.arange(0, ytoptick + 1e-6, step=0.1))
-    ax.spines['right'].set_visible(False)
-    ax.spines['top'].set_visible(False)
-    ax.set_xticks(np.arange(n_models))
-    ax.spines['left'].set_bounds(0, ytoptick)
-    ax.spines['bottom'].set_bounds(0, n_models - 1)
-    ax.yaxis.set_ticks_position('left')
-    ax.xaxis.set_ticks_position('bottom')
-    plt.rc('ytick', labelsize=fs2)
-    # Axis labels
-    ax.text(-1.8, ytoptick/2, 'RDM prediction accuracy', 
-            horizontalalignment='center', verticalalignment='center', 
-            rotation='vertical', fontsize=fs, fontweight='bold') 
-    if method == 'cosine':
-        ax.set_ylabel('[across-subject mean of cosine similarity]', 
-                      fontsize=fs2)
-    if method == 'cosine_cov' or method == 'whitened cosine':
-        ax.set_ylabel('[across-subject mean of whitened-RDM cosine]',
-                      fontsize=fs2)
-    elif method == 'Spearman' or method == 'spearman':
-        ax.set_ylabel('[across-subject mean of Spearman r rank correlation]', 
-                      fontsize=fs2)
-    elif method == 'corr' or method == 'Pearson' or method == 'pearson':
-        ax.set_ylabel('[across-subject mean of Pearson r correlation]', 
-                      fontsize=fs2)
-    elif method == 'corr_cov':
-        ax.set_ylabel('[across-subject mean of whitened-RDM Pearson r correlation]', 
-                      fontsize=fs2)
-    elif method == 'kendall' or method == 'tau-b':
-        ax.set_ylabel('[across-subject mean of Kendall tau-b rank correlation]', 
-                      fontsize=f2s)
-    elif method == 'tau-a':
-        ax.set_ylabel('[across-subject mean of Kendall tau-a rank correlation]', 
-                      fontsize=fs2)
-    if models is not None:
-        ax.set_xticklabels([m.name for m in models], fontsize=fs2,
-                           rotation=45)
-    # Pairwise model comparisons
-    if plot_pair_tests and not plot_pair_tests=='none':
-        model_comp_descr = 'Model comparisons: two-tailed, '
-        res = pair_tests(evaluations)
-        n_tests = int((n_models**2-n_models)/2)
-        if multiple_testing.lower() == 'bonferroni' or \
-           multiple_testing.lower() == 'fwer':
-            significant = res < (alpha / n_tests)
-            model_comp_descr = (model_comp_descr
-                                + 'p < {:3.3f}'.format(alpha)
-                                + ', Bonferroni-corrected for '
-                                + str(n_tests)
-                                + ' model-pair comparisons')
-        elif multiple_testing.lower() == 'fdr':
-            ps = batch_to_vectors(np.array([res]))[0][0]
-            ps = np.sort(ps)
-            criterion = alpha * (np.arange(ps.shape[0]) + 1) / ps.shape[0]
-            k_ok = ps < criterion
-            if np.any(k_ok):
-                k_max = np.max(np.where(ps < criterion)[0])
-                crit = criterion[k_max]
-            else:
-                crit = 0
-            significant = res < crit
-            model_comp_descr = (model_comp_descr +
-                                'FDR q < {:3.3f}'.format(alpha) +
-                                ' (' + str(n_tests) +
-                                ' model-pair comparisons)')
-        else:
-            significant = res < alpha
-            model_comp_descr = (model_comp_descr +
-                                'p < {:3.3f}'.format(alpha) +
-                                ', uncorrected (' + str(n_tests) +
-                                ' model-pair comparisons)')
-        if result.cv_method == 'bootstrap_rdm':
-            model_comp_descr = model_comp_descr + \
-            '\nInference by bootstrap resampling of subjects.'
-        elif result.cv_method == 'bootstrap_pattern':
-            model_comp_descr = model_comp_descr + \
-            '\nInference by bootstrap resampling of experimental conditions.'
-        elif result.cv_method == 'bootstrap' or result.cv_method == \
-        'bootstrap_crossval':
-            model_comp_descr = model_comp_descr + \
-            '\nInference by bootstrap resampling of subjects and experimental conditions.'
-        model_comp_descr = model_comp_descr + '\nError bars indicate the'
-        if error_bars == 'CI':
-            model_comp_descr = (model_comp_descr +
-                                ' {:3.0f}'.format(round(1-eb_alpha)*100) +
-                                '% confidence interval.')
-        elif error_bars == 'SEM':
-            model_comp_descr = (model_comp_descr +
-                                ' standard error of the mean.')
-        axbar.set_title(model_comp_descr, fontsize=fs2)
-        axbar.set_xlim(ax.get_xlim())        
-        if 'nili' in plot_pair_tests.lower(): 
-            plot_nili_bars(axbar, significant)
-        elif 'golan' in plot_pair_tests.lower():
-            plot_golan_wings(axbar, significant, perf, sort, colors) 
-        elif 'arrows' in plot_pair_tests.lower():
-            plot_arrows(axbar, significant)
-
-
-def plot_nili_bars(axbar, significant):        
-    """ plots the results of the pairwise inferential model comparisons in the
-    form of a set of black horizontal bars connecting significantly different
-    models as in the 2014 RSA Toolbox (Nili et al. 2014).
-    Args:
-        axbar: Matplotlib axes handle to plot in
-        significant: Boolean matrix of model comparisons
-    Returns:
-        ---
-    """        
-    k = 1
-    for i in range(significant.shape[0]):
-        k += 1
-        for j in range(i + 1, significant.shape[0]):
-            if significant[i, j]:
-                axbar.plot((i, j), (k, k), 'k-', linewidth=2)
-                k += 1
-    axbar.set_axis_off()
-    axbar.set_ylim((0, k))
-
-
-def plot_golan_wings(axbar, significant, perf, sort, colors='none', 
-                     always_black=False, version=3):        
-    """ Plots the results of the pairwise inferential model comparisons in the
-    form of black horizontal bars with a tick mark at the reference model and
-    a circular bulge at each significantly different model similar to the 
-    visualization in Golan, Raju, Kriegeskorte (2020).
-    
-    Args:
-        axbar: Matplotlib axes handle to plot in
-        significant: Boolean matrix of model comparisons
-        version: 0 (single wing: solid circle anchor and open circles),
-                 1 (single wing: tick anchor and circles), 
-                 2 (single wing: circle anchor and up and down feathers)
-                 3 (double wings: circle anchor,
-                    downward dominance-indicating feathers,
-                    from bottom to top in model order)
-                 4 (double wings: circle anchor,
-                    downward dominance-indicating feathers,
-                    from bottom to top in performance order)
-    
-    Returns:
-        ---
-    
-    """   
-    # Define wing order
-    n_models = significant.shape[0]
-    wing_order = np.array(range(n_models)) # to the right by default 
-    if 'ascend' in sort:
-        wing_order = np.flip(wing_order) # to the left if bars are ascending
-    if version == 4:
-        wing_order = np.argsort(-perf)
-    # Define vertical spacing
-    bbox = axbar.get_window_extent().transformed(
-                                     plt.gcf().dpi_scale_trans.inverted())
-    h_inch = bbox.height     
-    h = 1
-    for wo_i in range(len(wing_order)):
-        i = wing_order[wo_i]
-        if version in [3,4]:
-            js = np.concatenate((wing_order[0:wo_i], wing_order[wo_i+1:])).astype('int')
-            js = js[np.logical_and(significant[i,js], perf[i]>perf[js])]
-        else:
-            js = wing_order[wo_i+1:][significant[i, wing_order[wo_i+1:]]]
-        js = js[significant[i,js]]
-        if len(js) > 0:
-            h += 1
-    axbar.set_axis_off()
-    axbar.set_ylim((0, h))    
-    # Draw the wings
-    if always_black or colors is 'none' or colors is 'k' or colors.shape[0]==1:
-        colors = np.tile([0,0,0,1],(n_models,1))
-    tick_length_inch = 0.08
-    k = 1
-    for wo_i in range(len(wing_order)):
-        i = wing_order[wo_i]
-        if version in [3,4]:
-            js = np.concatenate((wing_order[0:wo_i], wing_order[wo_i+1:])).astype('int')
-            js = js[np.logical_and(significant[i,js], perf[i]>perf[js])]
-        else:
-            js = wing_order[wo_i+1:][significant[i, wing_order[wo_i+1:]]]
-        js = js[significant[i,js]]
-        if len(js) > 0:
-            if version != 1:
-                # circle anchor
-                axbar.plot(i, k, markersize=8, marker='o',
-                                 markeredgecolor=colors[i,:], 
-                                 markerfacecolor=colors[i,:])            
-            elif version == 1:
-                # tick anchor
-                axbar.plot((i, i), (k - tick_length_inch/h_inch*h, k), 'k-', 
-                           linewidth=2) # tick
-            for j in js:
-                if version == 0:
-                    axbar.plot(j, k, markersize=8, marker='o',
-                                     markeredgecolor=colors[i,:], 
-                                     markerfacecolor='w')                        
-                elif version == 1:
-                    axbar.plot(j, k, markersize=8, marker='o',
-                                     markeredgecolor=colors[i,:], 
-                                     markerfacecolor=colors[i,:])
-                elif version in [2,3,4]:
-                    if perf[i] > perf[j]:
-                        tick_ver_end = k - tick_length_inch/h_inch*h
-                    elif perf[i] < perf[j]:
-                        tick_ver_end = k + tick_length_inch/h_inch*h
-                    axbar.plot((j, j),(k, tick_ver_end),'-', linewidth=2,
-                                                           color=colors[i,:])
-            # Plot wing line
-            axbar.plot((min(i,js.min()),max(i,js.max())), (k, k), 'k-', 
-                                           linewidth=2, color=colors[i,:])
-            k += 1
-
-
-def plot_arrows(axbar, significant):
-    """ Summarizes the significances with arrows. The argument significant is 
-    a binary matrix of pairwise model comparisons. A nonzero value (or True) 
-    indicates that the model specified by the row index beats the model 
-    specified by the column index. Only the lower triangular part of compMat is used, so the upper
-    triangular part need not be filled in symmetrically. The summary will be
-    most concise if models are ordered from worst to best (top to bottom and 
-    left to right).
-    """
-    # preparations
-    [n,n] = significant.shape
-    remaining = significant.copy()
-
-    # capture as many comparisons as possible with double arrows
-    double_arrows = list()
-    for ambiguity_span in range(0, n-1): 
-    # consider short double arrows first (these cover many comparisons)
-        for i in range(n-1, ambiguity_span, -1):
-            if significant[i:n, 0:i-ambiguity_span].all() and \
-            remaining[i:n,0:i-ambiguity_span].any():
-                # add double arrow
-                double_arrows.append((i-ambiguity_span-1, i))
-                remaining[i:n, 0:i-ambiguity_span] = 0
-      
-    # capture as many of the remaining comparisons as possible with arrows
-    arrows = list()
-    for dist2diag in range(1, n):
-        for i in range(n-1,dist2diag-1,-1):
-            if significant[i, 0:i-dist2diag+1].all() and \
-            remaining[i, 0:i-dist2diag+1].any():
-                arrows.append((i, i-dist2diag)) # add left arrow
-                remaining[i, 0:i-dist2diag+1] = 0               
-            if significant[i:n, i-dist2diag].all() and \
-            remaining[i:n, i-dist2diag].any():
-                arrows.append((i-dist2diag, i)) # add right arrow
-                remaining[i:n, i-dist2diag] = 0
-   
-    # capture the remaining comparisons with lines
-    lines = list()
-    for i in range(1, n):
-        for j in range(0, i-1):
-            if remaining[i, j]:
-                lines.append((i, j)) # add line
-    
-    # plot
-    expected_n_lines = 6
-    axbar.set_ylim((0, expected_n_lines))
-    bbox = axbar.get_window_extent().transformed(
-                                     plt.gcf().dpi_scale_trans.inverted())
-    h_inch, w_inch = bbox.height, bbox.width
-    dx = abs(np.diff(axbar.get_xlim()))
-    dy = abs(np.diff(axbar.get_ylim()))
-    ar = (dy/h_inch) / (dx/w_inch)
-    occupied = np.zeros((len(double_arrows)+len(arrows)+len(lines), 3*n))  
-    for m in range(0, int(np.ceil(n/2))):
-        double_arrows_left = [(i,j) for (i,j) in double_arrows if i==m]
-        if len(double_arrows_left):
-            i, j = double_arrows_left[0]
-            double_arrows.remove((i,j))
-            if j < i: i, j = j, i
-            k = 1
-            while occupied[k-1, i*3+2:j*3].any(): k +=1
-            if i==0:
-                draw_hor_arrow(axbar, i, j, k, '->', ar)
-            elif j==n-1:
-                draw_hor_arrow(axbar, i, j, k, '<-', ar)
-            else:
-                draw_hor_arrow(axbar, i, j, k, '<->', ar)
-            occupied[k-1, i*3+2:j*3+1] = 1
-
-        double_arrows_right = [(i,j) for (i,j) in double_arrows if j==n-1-m]
-        if len(double_arrows_right):
-            i, j = double_arrows_right[0]
-            double_arrows.remove((i,j))
-            k = 1
-            while occupied[k-1, i*3+2:j*3].any(): k +=1
-            if i==0:
-                draw_hor_arrow(axbar, i, j, k, '->', ar)
-            elif j==n-1:
-                draw_hor_arrow(axbar, i, j, k, '<-', ar)
-            else:
-                draw_hor_arrow(axbar, i, j, k, '<->', ar)
-            occupied[k-1, i*3+2:j*3+1] = 1
-
-    for m in range(0,int(np.ceil(n/2))):
-        arrows_left = [(i,j) for (i,j) in arrows if (i<j and i==m) or 
-                       (j<i and j==m)]
-        if len(arrows_left):
-            i, j = arrows_left[0]
-            arrows.remove((i,j))
-            k = 1
-            while occupied[k-1, i*3+2:j*3].any(): k +=1
-            draw_hor_arrow(axbar, i, j, k, '->', ar)
-            occupied[k-1, i*3+2:j*3+1] = 1
-
-        arrows_right = [(i,j) for (i,j) in arrows if (i<j and j==n-1-m) or 
-                        (j<i and i==n-1-m)]
-        if len(arrows_right):
-            i, j = arrows_right[0]
-            arrows.remove((i,j))
-            k = 1
-            while occupied[k-1, i*3+2:j*3].any(): k +=1
-            draw_hor_arrow(axbar, i, j, k, '->', ar)
-            occupied[k-1, i*3+2:j*3+1] = 1
-            
-    for m in range(0,int(np.ceil(n/2))):
-        lines_left = [(i,j) for (i,j) in lines if i==m]
-        while len(lines_left):
-            i, j = lines_left.pop()
-            lines.remove((i,j))
-            k = 1
-            while occupied[k-1, i*3+2:j*3].any(): k +=1
-            axbar.plot((i, j), (k, k), 'k-', linewidth=2)
-            occupied[k-1, i*3+2:j*3] = 1
-
-        lines_right = [(i,j) for (i,j) in lines if j==n-1-m]
-        while len(lines_right):
-            i, j = lines_right.pop()
-            lines.remove((i,j))
-            k = 1
-            while occupied[k-1, i*3+2:j*3].any(): k +=1
-            axbar.plot((i, j), (k, k), 'k-', linewidth=2)
-            occupied[k-1, i*3+2:j*3] = 1   
-    if occupied.shape[0] > 0:
-        h = occupied.sum(axis=1).nonzero()[0].max()+1
-    else:
-        h = 0
-    axbar.set_ylim((0, max(expected_n_lines, h)))
-    axbar.set_axis_off()
-    
-
-def draw_hor_arrow(ax, x1, x2, y, style, ar):
-    hw, hl = 0.15*ar, 0.15
-    s = 0.25 # shortening
-    d = x2-x1
-    if style == '->':
-        ax.arrow(x1, y, np.sign(d)*(abs(d)-s), 0, head_width=hw, 
-                 head_length=hl, length_includes_head = True, fc='k', ec='k')
-        ax.plot(x1, y, 'k', markersize=8, marker='o')   
-    elif style == '<-':
-        ax.arrow(x2, y, np.sign(-d)*(abs(d)-s), 0, head_width=hw, 
-                 head_length=hl, length_includes_head = True, fc='k', ec='k')
-        ax.plot(x2, y, 'k', markersize=8, marker='o')   
-    elif style == '<->':
-        c = (x1+x2)/2
-        l = abs(x2-x1)
-        ax.arrow(c, y, +(l/2-s), 0, head_width=hw, head_length=hl, 
-                 length_includes_head = True, fc='k', ec='k')
-        ax.arrow(c, y, -(l/2-s), 0, head_width=hw, head_length=hl, 
-                 length_includes_head = True, fc='k', ec='k')
-        
-
-
+#!/usr/bin/env python3
+# -*- coding: utf-8 -*-
+"""
+Created on Thu Feb 13 14:04:52 2020
+"""
+
+import numpy as np
+import matplotlib.pyplot as plt
+import matplotlib.patches as patches
+from pyrsa.util.inference_util import pair_tests
+from pyrsa.util.rdm_utils import batch_to_vectors
+
+
+def plot_model_comparison(result, alpha=0.05, plot_pair_tests='arrows',
+                          multiple_testing='FDR', sort=None, colors=None,
+                          error_bars='SEM', eb_alpha=0.05):
+    """ plots the results of a model comparison
+    Input should be a results object with model evaluations
+    evaluations, which uses the bootstrap samples for confidence intervals
+    and significance tests and averages over all trailing dimensions
+    like cross-validation folds
+    
+    Args (case insensitive):
+        result:
+            model evaluation result (pyrsa.inference.result.Result)
+        alpha:
+            significance threshold (p threshold or FDR q threshold)
+        plot_pair_tests: 
+            False or None: do not plot pairwise model comparison results
+            'arrows': plot results in arrows style
+            'nili': plot results as Nili bars (Nili et al. 2014)
+            'golan': plot results as Golan wings (Golan et al. 2020)
+        multiple_testing:
+            False or 'none': do not adjust for multiple testing
+            'FDR' or 'fdr': control the false-discorvery rate at q = alpha
+            'FWER',' fwer', or 'Bonferroni': control the familywise error rate 
+            using the Bonferroni method
+        sort:
+            False or 'none': plot bars in the order passed
+            'descend[ing]': plot bars in descending order of model performance
+            'ascend[ing]': plot bars in ascending order of model performance
+        colors:
+            'none': default blue for all bars
+            single color: list or numpy array of 3 or 4 values (RGB, RGBA)
+                    specifying the color for all bars
+            multiple colors: numpy array (number of colors by 3 or 4 channels 
+                    -- RGB, RGBA). If the number of colors matches the number
+                    of models, each color is used for the bar corresponding
+                    to that model (in the order of the models as passed). 
+                    If the number of colors does not match the number of
+                    models, the list is exanded to match by linear 
+                    interpolation (e.g. 2 colors will become a gradation).
+        error_bars:
+            'SEM': plot the standard error of the mean
+            'CI': plot confidence intervals covering (1-eb_alpha)*100%
+        eb_alpha: error-bar alpha, i.e. proportion of bootstrap samples outside
+            the confidence interval
+    
+    Returns:
+        ---
+    
+    """
+    # Preparations
+    evaluations = result.evaluations
+    models = result.models
+    noise_ceiling = result.noise_ceiling
+    method = result.method
+    while len(evaluations.shape) > 2:
+        evaluations = np.nanmean(evaluations, axis=-1)
+    evaluations = evaluations[~np.isnan(evaluations[:, 0])]
+    evaluations = 1 - evaluations
+    perf = np.mean(evaluations, axis=0)
+    n_models = evaluations.shape[1]
+    if sort==True:
+        sort = 'descending'  # descending by default
+    if sort and not sort.lower()=='none': # 'descending' or 'ascending'
+        idx = np.argsort(perf)
+        if 'descend' in sort.lower():
+            idx = np.flip(idx)
+        perf = perf[idx]
+        evaluations = evaluations[:, idx]
+        models = [models[i] for i in idx]
+    if error_bars == 'CI':
+        errorbar_low = -(np.quantile(evaluations, eb_alpha / 2, axis=0)
+                         - perf)
+        errorbar_high = (np.quantile(evaluations, 1 - (eb_alpha / 2), axis=0)
+                         - perf)
+    elif error_bars == 'SEM':
+        errorbar_low = np.std(evaluations, axis=0)
+        errorbar_high = np.std(evaluations, axis=0)
+    noise_ceiling = 1 - np.array(noise_ceiling)
+    # Plot bars
+    l, b, w, h = 0.15, 0.15, 0.8, 0.8
+    if plot_pair_tests:
+        if plot_pair_tests.lower()=='arrows':        
+            h_pairTests = 0.3
+        else:
+            h_pairTests = 0.4
+        plt.figure(figsize=(12.5, 10))
+        ax = plt.axes((l, b, w, h*(1-h_pairTests)))
+        axbar = plt.axes((l, b + h * (1 - h_pairTests), w,
+                          h * h_pairTests * 0.7))
+    else:
+        plt.figure(figsize=(12.5, 10))
+        ax = plt.axes((l, b, w, h))
+    # Define the colors for the bars
+    if colors is 'none': # no color passed...
+        colors=[0, 0.4, 0.9, 1]  # use default blue
+    colors = np.array([np.array(col) for col in colors])
+    if len(colors.shape)==1: # one color passed...
+        n_col, n_chan = 1, colors.shape[0]
+        colors.shape = (n_col, n_chan)
+    else: # multiple colors passed...
+        n_col, n_chan = colors.shape
+        if n_col == n_models: # one color passed for each model...
+            cols2 = colors
+        else: # number of colors passed does not match number of models...
+            # interpolate colors to define a color for each model
+            cols2 = np.empty((n_models,n_chan))
+            for c in range(n_chan):
+                cols2[:,c] = np.interp(np.array(range(n_models)),
+                               np.array(range(n_col))/n_col*n_models,
+                               colors[:,c])
+        if sort and not sort.lower()=='none':
+            colors = cols2[idx,:]
+        else:
+            colors = cols2
+    if colors.shape[1]==3:
+        colors=np.concatenate((colors,np.ones((colors.shape[0],1))),axis=1)
+    # Plot bars and error bars
+    ax.bar(np.arange(evaluations.shape[1]), perf, color=colors)
+    ax.errorbar(np.arange(evaluations.shape[1]), perf,
+                yerr=[errorbar_low, errorbar_high], fmt='none', ecolor='k',
+                capsize=0, linewidth=3)
+    # Plot noise ceiling
+    if noise_ceiling is not None:
+        noise_min = np.nanmean(noise_ceiling[0])
+        noise_max = np.nanmean(noise_ceiling[1])
+        noiserect = patches.Rectangle((-0.5, noise_min), len(perf),
+                                      noise_max - noise_min, linewidth=1,
+                                      edgecolor=[0.5, 0.5, 0.5, 0.3],
+                                      facecolor=[0.5, 0.5, 0.5, 0.3], 
+                                      zorder=10e6)
+        ax.add_patch(noiserect)
+    # Floating axes
+    fs, fs2 = 18, 14 # axis label font sizes
+    ytoptick = np.ceil(min(1,ax.get_ylim()[1]) * 10) / 10
+    ax.set_yticks(np.arange(0, ytoptick + 1e-6, step=0.1))
+    ax.spines['right'].set_visible(False)
+    ax.spines['top'].set_visible(False)
+    ax.set_xticks(np.arange(n_models))
+    ax.spines['left'].set_bounds(0, ytoptick)
+    ax.spines['bottom'].set_bounds(0, n_models - 1)
+    ax.yaxis.set_ticks_position('left')
+    ax.xaxis.set_ticks_position('bottom')
+    plt.rc('ytick', labelsize=fs2)
+    # Axis labels
+    ax.text(-1.8, ytoptick/2, 'RDM prediction accuracy', 
+            horizontalalignment='center', verticalalignment='center', 
+            rotation='vertical', fontsize=fs, fontweight='bold') 
+    if method == 'cosine':
+        ax.set_ylabel('[across-subject mean of cosine similarity]', 
+                      fontsize=fs2)
+    if method == 'cosine_cov' or method == 'whitened cosine':
+        ax.set_ylabel('[across-subject mean of whitened-RDM cosine]',
+                      fontsize=fs2)
+    elif method == 'Spearman' or method == 'spearman':
+        ax.set_ylabel('[across-subject mean of Spearman r rank correlation]', 
+                      fontsize=fs2)
+    elif method == 'corr' or method == 'Pearson' or method == 'pearson':
+        ax.set_ylabel('[across-subject mean of Pearson r correlation]', 
+                      fontsize=fs2)
+    elif method == 'corr_cov':
+        ax.set_ylabel('[across-subject mean of whitened-RDM Pearson r correlation]', 
+                      fontsize=fs2)
+    elif method == 'kendall' or method == 'tau-b':
+        ax.set_ylabel('[across-subject mean of Kendall tau-b rank correlation]', 
+                      fontsize=f2s)
+    elif method == 'tau-a':
+        ax.set_ylabel('[across-subject mean of Kendall tau-a rank correlation]', 
+                      fontsize=fs2)
+    if models is not None:
+        ax.set_xticklabels([m.name for m in models], fontsize=fs2,
+                           rotation=45)
+    # Pairwise model comparisons
+    if plot_pair_tests and not plot_pair_tests=='none':
+        model_comp_descr = 'Model comparisons: two-tailed, '
+        res = pair_tests(evaluations)
+        n_tests = int((n_models**2-n_models)/2)
+        if multiple_testing.lower() == 'bonferroni' or \
+           multiple_testing.lower() == 'fwer':
+            significant = res < (alpha / n_tests)
+            model_comp_descr = (model_comp_descr
+                                + 'p < {:3.3f}'.format(alpha)
+                                + ', Bonferroni-corrected for '
+                                + str(n_tests)
+                                + ' model-pair comparisons')
+        elif multiple_testing.lower() == 'fdr':
+            ps = batch_to_vectors(np.array([res]))[0][0]
+            ps = np.sort(ps)
+            criterion = alpha * (np.arange(ps.shape[0]) + 1) / ps.shape[0]
+            k_ok = ps < criterion
+            if np.any(k_ok):
+                k_max = np.max(np.where(ps < criterion)[0])
+                crit = criterion[k_max]
+            else:
+                crit = 0
+            significant = res < crit
+            model_comp_descr = (model_comp_descr +
+                                'FDR q < {:3.3f}'.format(alpha) +
+                                ' (' + str(n_tests) +
+                                ' model-pair comparisons)')
+        else:
+            significant = res < alpha
+            model_comp_descr = (model_comp_descr +
+                                'p < {:3.3f}'.format(alpha) +
+                                ', uncorrected (' + str(n_tests) +
+                                ' model-pair comparisons)')
+        if result.cv_method == 'bootstrap_rdm':
+            model_comp_descr = model_comp_descr + \
+            '\nInference by bootstrap resampling of subjects.'
+        elif result.cv_method == 'bootstrap_pattern':
+            model_comp_descr = model_comp_descr + \
+            '\nInference by bootstrap resampling of experimental conditions.'
+        elif result.cv_method == 'bootstrap' or result.cv_method == \
+        'bootstrap_crossval':
+            model_comp_descr = model_comp_descr + \
+            '\nInference by bootstrap resampling of subjects and experimental conditions.'
+        model_comp_descr = model_comp_descr + '\nError bars indicate the'
+        if error_bars == 'CI':
+            model_comp_descr = (model_comp_descr +
+                                ' {:3.0f}'.format(round(1-eb_alpha)*100) +
+                                '% confidence interval.')
+        elif error_bars == 'SEM':
+            model_comp_descr = (model_comp_descr +
+                                ' standard error of the mean.')
+        axbar.set_title(model_comp_descr, fontsize=fs2)
+        axbar.set_xlim(ax.get_xlim())        
+        if 'nili' in plot_pair_tests.lower(): 
+            plot_nili_bars(axbar, significant)
+        elif 'golan' in plot_pair_tests.lower():
+            plot_golan_wings(axbar, significant, perf, sort, colors) 
+        elif 'arrows' in plot_pair_tests.lower():
+            plot_arrows(axbar, significant)
+
+
+def plot_nili_bars(axbar, significant):        
+    """ plots the results of the pairwise inferential model comparisons in the
+    form of a set of black horizontal bars connecting significantly different
+    models as in the 2014 RSA Toolbox (Nili et al. 2014).
+    Args:
+        axbar: Matplotlib axes handle to plot in
+        significant: Boolean matrix of model comparisons
+    Returns:
+        ---
+    """        
+    k = 1
+    for i in range(significant.shape[0]):
+        k += 1
+        for j in range(i + 1, significant.shape[0]):
+            if significant[i, j]:
+                axbar.plot((i, j), (k, k), 'k-', linewidth=2)
+                k += 1
+    axbar.set_axis_off()
+    axbar.set_ylim((0, k))
+
+
+def plot_golan_wings(axbar, significant, perf, sort, colors='none', 
+                     always_black=False, version=3):        
+    """ Plots the results of the pairwise inferential model comparisons in the
+    form of black horizontal bars with a tick mark at the reference model and
+    a circular bulge at each significantly different model similar to the 
+    visualization in Golan, Raju, Kriegeskorte (2020).
+    
+    Args:
+        axbar: Matplotlib axes handle to plot in
+        significant: Boolean matrix of model comparisons
+        version: 0 (single wing: solid circle anchor and open circles),
+                 1 (single wing: tick anchor and circles), 
+                 2 (single wing: circle anchor and up and down feathers)
+                 3 (double wings: circle anchor,
+                    downward dominance-indicating feathers,
+                    from bottom to top in model order)
+                 4 (double wings: circle anchor,
+                    downward dominance-indicating feathers,
+                    from bottom to top in performance order)
+    
+    Returns:
+        ---
+    
+    """   
+    # Define wing order
+    n_models = significant.shape[0]
+    wing_order = np.array(range(n_models)) # to the right by default 
+    if 'ascend' in sort:
+        wing_order = np.flip(wing_order) # to the left if bars are ascending
+    if version == 4:
+        wing_order = np.argsort(-perf)
+    # Define vertical spacing
+    bbox = axbar.get_window_extent().transformed(
+                                     plt.gcf().dpi_scale_trans.inverted())
+    h_inch = bbox.height     
+    h = 1
+    for wo_i in range(len(wing_order)):
+        i = wing_order[wo_i]
+        if version in [3,4]:
+            js = np.concatenate((wing_order[0:wo_i], wing_order[wo_i+1:])).astype('int')
+            js = js[np.logical_and(significant[i,js], perf[i]>perf[js])]
+        else:
+            js = wing_order[wo_i+1:][significant[i, wing_order[wo_i+1:]]]
+        js = js[significant[i,js]]
+        if len(js) > 0:
+            h += 1
+    axbar.set_axis_off()
+    axbar.set_ylim((0, h))    
+    # Draw the wings
+    if always_black or colors is 'none' or colors is 'k' or colors.shape[0]==1:
+        colors = np.tile([0,0,0,1],(n_models,1))
+    tick_length_inch = 0.08
+    k = 1
+    for wo_i in range(len(wing_order)):
+        i = wing_order[wo_i]
+        if version in [3,4]:
+            js = np.concatenate((wing_order[0:wo_i], wing_order[wo_i+1:])).astype('int')
+            js = js[np.logical_and(significant[i,js], perf[i]>perf[js])]
+        else:
+            js = wing_order[wo_i+1:][significant[i, wing_order[wo_i+1:]]]
+        js = js[significant[i,js]]
+        if len(js) > 0:
+            if version != 1:
+                # circle anchor
+                axbar.plot(i, k, markersize=8, marker='o',
+                                 markeredgecolor=colors[i,:], 
+                                 markerfacecolor=colors[i,:])            
+            elif version == 1:
+                # tick anchor
+                axbar.plot((i, i), (k - tick_length_inch/h_inch*h, k), 'k-', 
+                           linewidth=2) # tick
+            for j in js:
+                if version == 0:
+                    axbar.plot(j, k, markersize=8, marker='o',
+                                     markeredgecolor=colors[i,:], 
+                                     markerfacecolor='w')                        
+                elif version == 1:
+                    axbar.plot(j, k, markersize=8, marker='o',
+                                     markeredgecolor=colors[i,:], 
+                                     markerfacecolor=colors[i,:])
+                elif version in [2,3,4]:
+                    if perf[i] > perf[j]:
+                        tick_ver_end = k - tick_length_inch/h_inch*h
+                    elif perf[i] < perf[j]:
+                        tick_ver_end = k + tick_length_inch/h_inch*h
+                    axbar.plot((j, j),(k, tick_ver_end),'-', linewidth=2,
+                                                           color=colors[i,:])
+            # Plot wing line
+            axbar.plot((min(i,js.min()),max(i,js.max())), (k, k), 'k-', 
+                                           linewidth=2, color=colors[i,:])
+            k += 1
+
+
+def plot_arrows(axbar, significant):
+    """ Summarizes the significances with arrows. The argument significant is 
+    a binary matrix of pairwise model comparisons. A nonzero value (or True) 
+    indicates that the model specified by the row index beats the model 
+    specified by the column index. Only the lower triangular part of compMat is used, so the upper
+    triangular part need not be filled in symmetrically. The summary will be
+    most concise if models are ordered from worst to best (top to bottom and 
+    left to right).
+    """
+    # preparations
+    [n,n] = significant.shape
+    remaining = significant.copy()
+
+    # capture as many comparisons as possible with double arrows
+    double_arrows = list()
+    for ambiguity_span in range(0, n-1): 
+    # consider short double arrows first (these cover many comparisons)
+        for i in range(n-1, ambiguity_span, -1):
+            if significant[i:n, 0:i-ambiguity_span].all() and \
+            remaining[i:n,0:i-ambiguity_span].any():
+                # add double arrow
+                double_arrows.append((i-ambiguity_span-1, i))
+                remaining[i:n, 0:i-ambiguity_span] = 0
+      
+    # capture as many of the remaining comparisons as possible with arrows
+    arrows = list()
+    for dist2diag in range(1, n):
+        for i in range(n-1,dist2diag-1,-1):
+            if significant[i, 0:i-dist2diag+1].all() and \
+            remaining[i, 0:i-dist2diag+1].any():
+                arrows.append((i, i-dist2diag)) # add left arrow
+                remaining[i, 0:i-dist2diag+1] = 0               
+            if significant[i:n, i-dist2diag].all() and \
+            remaining[i:n, i-dist2diag].any():
+                arrows.append((i-dist2diag, i)) # add right arrow
+                remaining[i:n, i-dist2diag] = 0
+   
+    # capture the remaining comparisons with lines
+    lines = list()
+    for i in range(1, n):
+        for j in range(0, i-1):
+            if remaining[i, j]:
+                lines.append((i, j)) # add line
+    
+    # plot
+    expected_n_lines = 6
+    axbar.set_ylim((0, expected_n_lines))
+    bbox = axbar.get_window_extent().transformed(
+                                     plt.gcf().dpi_scale_trans.inverted())
+    h_inch, w_inch = bbox.height, bbox.width
+    dx = abs(np.diff(axbar.get_xlim()))
+    dy = abs(np.diff(axbar.get_ylim()))
+    ar = (dy/h_inch) / (dx/w_inch)
+    occupied = np.zeros((len(double_arrows)+len(arrows)+len(lines), 3*n))  
+    for m in range(0, int(np.ceil(n/2))):
+        double_arrows_left = [(i,j) for (i,j) in double_arrows if i==m]
+        if len(double_arrows_left):
+            i, j = double_arrows_left[0]
+            double_arrows.remove((i,j))
+            if j < i: i, j = j, i
+            k = 1
+            while occupied[k-1, i*3+2:j*3].any(): k +=1
+            if i==0:
+                draw_hor_arrow(axbar, i, j, k, '->', ar)
+            elif j==n-1:
+                draw_hor_arrow(axbar, i, j, k, '<-', ar)
+            else:
+                draw_hor_arrow(axbar, i, j, k, '<->', ar)
+            occupied[k-1, i*3+2:j*3+1] = 1
+
+        double_arrows_right = [(i,j) for (i,j) in double_arrows if j==n-1-m]
+        if len(double_arrows_right):
+            i, j = double_arrows_right[0]
+            double_arrows.remove((i,j))
+            k = 1
+            while occupied[k-1, i*3+2:j*3].any(): k +=1
+            if i==0:
+                draw_hor_arrow(axbar, i, j, k, '->', ar)
+            elif j==n-1:
+                draw_hor_arrow(axbar, i, j, k, '<-', ar)
+            else:
+                draw_hor_arrow(axbar, i, j, k, '<->', ar)
+            occupied[k-1, i*3+2:j*3+1] = 1
+
+    for m in range(0,int(np.ceil(n/2))):
+        arrows_left = [(i,j) for (i,j) in arrows if (i<j and i==m) or 
+                       (j<i and j==m)]
+        if len(arrows_left):
+            i, j = arrows_left[0]
+            arrows.remove((i,j))
+            k = 1
+            while occupied[k-1, i*3+2:j*3].any(): k +=1
+            draw_hor_arrow(axbar, i, j, k, '->', ar)
+            occupied[k-1, i*3+2:j*3+1] = 1
+
+        arrows_right = [(i,j) for (i,j) in arrows if (i<j and j==n-1-m) or 
+                        (j<i and i==n-1-m)]
+        if len(arrows_right):
+            i, j = arrows_right[0]
+            arrows.remove((i,j))
+            k = 1
+            while occupied[k-1, i*3+2:j*3].any(): k +=1
+            draw_hor_arrow(axbar, i, j, k, '->', ar)
+            occupied[k-1, i*3+2:j*3+1] = 1
+            
+    for m in range(0,int(np.ceil(n/2))):
+        lines_left = [(i,j) for (i,j) in lines if i==m]
+        while len(lines_left):
+            i, j = lines_left.pop()
+            lines.remove((i,j))
+            k = 1
+            while occupied[k-1, i*3+2:j*3].any(): k +=1
+            axbar.plot((i, j), (k, k), 'k-', linewidth=2)
+            occupied[k-1, i*3+2:j*3] = 1
+
+        lines_right = [(i,j) for (i,j) in lines if j==n-1-m]
+        while len(lines_right):
+            i, j = lines_right.pop()
+            lines.remove((i,j))
+            k = 1
+            while occupied[k-1, i*3+2:j*3].any(): k +=1
+            axbar.plot((i, j), (k, k), 'k-', linewidth=2)
+            occupied[k-1, i*3+2:j*3] = 1   
+    if occupied.shape[0] > 0:
+        h = occupied.sum(axis=1).nonzero()[0].max()+1
+    else:
+        h = 0
+    axbar.set_ylim((0, max(expected_n_lines, h)))
+    axbar.set_axis_off()
+    
+
+def draw_hor_arrow(ax, x1, x2, y, style, ar):
+    hw, hl = 0.15*ar, 0.15
+    s = 0.25 # shortening
+    d = x2-x1
+    if style == '->':
+        ax.arrow(x1, y, np.sign(d)*(abs(d)-s), 0, head_width=hw, 
+                 head_length=hl, length_includes_head = True, fc='k', ec='k')
+        ax.plot(x1, y, 'k', markersize=8, marker='o')   
+    elif style == '<-':
+        ax.arrow(x2, y, np.sign(-d)*(abs(d)-s), 0, head_width=hw, 
+                 head_length=hl, length_includes_head = True, fc='k', ec='k')
+        ax.plot(x2, y, 'k', markersize=8, marker='o')   
+    elif style == '<->':
+        c = (x1+x2)/2
+        l = abs(x2-x1)
+        ax.arrow(c, y, +(l/2-s), 0, head_width=hw, head_length=hl, 
+                 length_includes_head = True, fc='k', ec='k')
+        ax.arrow(c, y, -(l/2-s), 0, head_width=hw, head_length=hl, 
+                 length_includes_head = True, fc='k', ec='k')
+        
+
+
     