#!/usr/bin/env python3
# -*- coding: utf-8 -*-
"""
Created on Thu Feb 13 14:56:15 2020

@author: heiko
"""

import numpy as np
from scipy.stats import rankdata
from pyrsa.model import Model
from pyrsa.rdm import RDMs
from collections.abc import Iterable


def input_check_model(model, theta=None, fitter=None, N=1):
    if isinstance(model, Model):
        evaluations = np.zeros(N)
    elif isinstance(model, Iterable):
        if N > 1:
            evaluations = np.zeros((N, len(model)))
        else:
            evaluations = np.zeros(len(model))
        if theta is not None:
            assert isinstance(theta, Iterable), 'If a list of models is' \
                + ' passed theta must be a list of parameters'
            assert len(model) == len(theta), 'there should equally many' \
                + ' models as parameters'
        else:
            theta = [None] * len(model)
        if fitter is None:
            fitter = [None] * len(model)
        else:
            assert len(fitter) == len(model), 'if fitters are passed ' \
                + 'there should be as many as models'
        for k in range(len(model)):
            if fitter[k] is None:
                fitter[k] = model[k].default_fitter
    else:
        raise ValueError('model should be a pyrsa.model.Model or a list of'
                         + ' such objects')
    return evaluations, theta, fitter


def pool_rdm(rdms, method='cosine'):
    """pools multiple RDMs into the one with maximal performance under a given
    evaluation metric
    rdm_descriptors of the generated rdms are empty

    Args:
        rdms (pyrsa.rdm.RDMs):
            RDMs to be pooled
        method : String, optional
            Which comparison method to optimize for. The default is 'cosine'.

    Returns:
        pyrsa.rdm.RDMs: the pooled RDM, i.e. a RDM with maximal performance
            under the chosen method

    """
    rdm_vec = rdms.get_vectors()
    if method == 'euclid':
        rdm_vec = _nan_mean(rdm_vec)
    elif method == 'cosine':
        rdm_vec = rdm_vec / np.sqrt(np.nanmean(rdm_vec ** 2, axis=1,
                                               keepdims=True))
        rdm_vec = _nan_mean(rdm_vec)
    elif method == 'corr':
        rdm_vec = rdm_vec - np.nanmean(rdm_vec, axis=1, keepdims=True)
        rdm_vec = rdm_vec / np.nanstd(rdm_vec, axis=1, keepdims=True)
        rdm_vec = _nan_mean(rdm_vec)
        rdm_vec = rdm_vec - np.nanmin(rdm_vec)
    elif method == 'cosine_cov':
        rdm_vec = rdm_vec / np.sqrt(np.nanmean(rdm_vec ** 2, axis=1,
                                               keepdims=True))
        rdm_vec = _nan_mean(rdm_vec)
    elif method == 'corr_cov':
        rdm_vec = rdm_vec - np.nanmean(rdm_vec, axis=1, keepdims=True)
        rdm_vec = rdm_vec / np.nanstd(rdm_vec, axis=1, keepdims=True)
        rdm_vec = _nan_mean(rdm_vec)
        rdm_vec = rdm_vec - np.nanmin(rdm_vec)
    elif method == 'spearman' or method == 'rho-a':
        rdm_vec = np.array([_nan_rank_data(v) for v in rdm_vec])
        rdm_vec = _nan_mean(rdm_vec)
    elif method == 'rho-a':
        rdm_vec = np.array([_nan_rank_data(v) for v in rdm_vec])
        rdm_vec = _nan_mean(rdm_vec)
    elif method == 'kendall' or method == 'tau-b':
        Warning('Noise ceiling for tau based on averaged ranks!')
        rdm_vec = np.array([_nan_rank_data(v) for v in rdm_vec])
        rdm_vec = _nan_mean(rdm_vec)
    elif method == 'tau-a':
        Warning('Noise ceiling for tau based on averaged ranks!')
        rdm_vec = np.array([_nan_rank_data(v) for v in rdm_vec])
        rdm_vec = _nan_mean(rdm_vec)
    else:
        raise ValueError('Unknown RDM comparison method requested!')
    return RDMs(rdm_vec,
                dissimilarity_measure=rdms.dissimilarity_measure,
                descriptors=rdms.descriptors,
                rdm_descriptors=None,
                pattern_descriptors=rdms.pattern_descriptors)


def _nan_mean(rdm_vector):
    """ takes the average over a rdm_vector with nans for masked entries
    without a warning

    Args:
        rdm_vector(numpy.ndarray): set of rdm_vectors to be averaged

    Returns:
        rdm_mean(numpy.ndarray): the mean rdm

    """
    nan_idx = ~np.isnan(rdm_vector[0])
    mean_values = np.mean(rdm_vector[:, nan_idx], axis=0)
<<<<<<< HEAD
    rdm_mean = np.empty((1, rdm_vector.shape[1]))
    rdm_mean[:] = np.nan
=======
    rdm_mean = np.empty((1, rdm_vector.shape[1])) * np.nan
>>>>>>> da3141c4
    rdm_mean[:, nan_idx] = mean_values
    return rdm_mean


def _nan_rank_data(rdm_vector):
    """ rank_data for vectors with nan entries

    Args:
        rdm_vector(numpy.ndarray): the vector to be rank_transformed

    Returns:
        ranks(numpy.ndarray): the ranks with nans where the original vector
            had nans

    """
    ranks_no_nan = rankdata(rdm_vector[~np.isnan(rdm_vector)])
    ranks = np.ones_like(rdm_vector) * np.nan
    ranks[~np.isnan(rdm_vector)] = ranks_no_nan
    return ranks


def pair_tests(evaluations):
    """pairwise bootstrapping significance tests for a difference in model
    performance.
    Tests add 1/len(evaluations) to each p-value and are computed as
    two sided tests, i.e. as 2 * the smaller proportion

    Args:
        evaluations (numpy.ndarray):
            RDMs to be pooled

    Returns:
        numpy.ndarray: matrix of proportions of opposit conclusions, i.e.
        p-values for the bootstrap test
    """
    proportions = np.zeros((evaluations.shape[1], evaluations.shape[1]))
    while len(evaluations.shape) > 2:
        evaluations = np.mean(evaluations, axis=-1)
    for i_model in range(evaluations.shape[1]-1):
        for j_model in range(i_model + 1, evaluations.shape[1]):
            proportions[i_model, j_model] = np.sum(
                evaluations[:, i_model] < evaluations[:, j_model]) \
                / (evaluations.shape[0] -
                   np.sum(evaluations[:, i_model] == evaluations[:, j_model]))
            proportions[j_model, i_model] = proportions[i_model, j_model]
<<<<<<< HEAD
    proportions = np.minimum(proportions, 1 - proportions) * 2
    proportions = (len(evaluations) - 1) / len(evaluations) * proportions \
        + 1 / len(evaluations)
=======
    proportions = np.minimum(proportions, 1 - proportions)
>>>>>>> da3141c4
    np.fill_diagonal(proportions, 1)
    return proportions<|MERGE_RESOLUTION|>--- conflicted
+++ resolved
@@ -115,12 +115,7 @@
     """
     nan_idx = ~np.isnan(rdm_vector[0])
     mean_values = np.mean(rdm_vector[:, nan_idx], axis=0)
-<<<<<<< HEAD
-    rdm_mean = np.empty((1, rdm_vector.shape[1]))
-    rdm_mean[:] = np.nan
-=======
     rdm_mean = np.empty((1, rdm_vector.shape[1])) * np.nan
->>>>>>> da3141c4
     rdm_mean[:, nan_idx] = mean_values
     return rdm_mean
 
@@ -166,12 +161,8 @@
                 / (evaluations.shape[0] -
                    np.sum(evaluations[:, i_model] == evaluations[:, j_model]))
             proportions[j_model, i_model] = proportions[i_model, j_model]
-<<<<<<< HEAD
     proportions = np.minimum(proportions, 1 - proportions) * 2
     proportions = (len(evaluations) - 1) / len(evaluations) * proportions \
         + 1 / len(evaluations)
-=======
-    proportions = np.minimum(proportions, 1 - proportions)
->>>>>>> da3141c4
     np.fill_diagonal(proportions, 1)
     return proportions