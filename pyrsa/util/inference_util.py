#!/usr/bin/env python3
# -*- coding: utf-8 -*-
"""
Created on Thu Feb 13 14:56:15 2020

@author: heiko
"""

import numpy as np
from scipy.stats import rankdata
from pyrsa.model import Model
from pyrsa.rdm import RDMs
from collections.abc import Iterable


def input_check_model(model, theta=None, fitter=None, N=1):
    if isinstance(model, Model):
        evaluations = np.zeros(N)
    elif isinstance(model, Iterable):
        if N > 1:
            evaluations = np.zeros((N,len(model)))
        else:
            evaluations = np.zeros(len(model))
        if not theta is None:
            assert isinstance(theta, Iterable), 'If a list of models is' \
                + ' passed theta must be a list of parameters'
            assert len(model) == len(theta), 'there should equally many' \
                + ' models as parameters'
        else:
            theta = [None] * len(model)
        if fitter is None:
            fitter = [None] * len(model)
        else:
            assert len(fitter) == len(model), 'if fitters are passed ' \
                + 'there should be as many as models'
        for k in range(len(model)):
            if fitter[k] is None:
                fitter[k] = model[k].default_fitter
    else:
        raise ValueError('model should be a pyrsa.model.Model or a list of'
                         + ' such objects')
    return evaluations, theta, fitter


def pool_rdm(rdms, method='cosine', sigma_k=None):
    """pools multiple RDMs into the one with maximal performance under a given
    evaluation metric
    rdm_descriptors of the generated rdms are empty

    Args:
        rdms (pyrsa.rdm.RDMs):
            RDMs to be pooled
        method : String, optional
            Which comparison method to optimize for. The default is 'cosine'.

    Returns:
        pyrsa.rdm.RDMs: the pooled RDM, i.e. a RDM with maximal performance
            under the chosen method

    """
    rdm_vec = rdms.get_vectors()
    if method == 'euclid':
<<<<<<< HEAD
        rdm_vec = np.nanmean(rdm_vec, axis=0, keepdims=True)
    elif method == 'cosine':
        rdm_vec = rdm_vec / np.nanmean(rdm_vec, axis=1, keepdims=True)
        rdm_vec = np.nanmean(rdm_vec, axis=0, keepdims=True)
    elif method == 'corr':
        rdm_vec = rdm_vec - np.nanmean(rdm_vec, axis=1, keepdims=True)
        rdm_vec = rdm_vec / np.nanstd(rdm_vec, axis=1, keepdims=True)
        rdm_vec = np.nanmean(rdm_vec, axis=0, keepdims=True)
        rdm_vec = rdm_vec - np.nanmin(rdm_vec)
    elif method == 'corr_cov':
        rdm_vec = rdm_vec - np.mean(rdm_vec, axis=1, keepdims=True)
        rdm_vec = rdm_vec / np.std(rdm_vec, axis=1, keepdims=True)
        rdm_vec = np.mean(rdm_vec, axis=0, keepdims=True)
        rdm_vec = rdm_vec - np.nanmin(rdm_vec)
    elif method == 'cosine_cov':
        rdm_vec = rdm_vec/np.mean(rdm_vec, axis=1, keepdims=True)
        rdm_vec = np.mean(rdm_vec, axis=0, keepdims=True)
    elif method == 'spearman':
        rdm_vec = np.array([_nan_rank_data(v) for v in rdm_vec])
        rdm_vec = np.nanmean(rdm_vec, axis=0, keepdims=True)
    elif method == 'kendall' or method == 'tau-b':
        Warning('Noise ceiling for tau based on averaged ranks!')
        rdm_vec = np.array([_nan_rank_data(v) for v in rdm_vec])
        rdm_vec = np.nanmean(rdm_vec, axis=0, keepdims=True)
    elif method == 'tau-a':
        Warning('Noise ceiling for tau based on averaged ranks!')
        rdm_vec = np.array([_nan_rank_data(v) for v in rdm_vec])
        rdm_vec = np.nanmean(rdm_vec, axis=0, keepdims=True)
=======
        rdm_vec = _nan_mean(rdm_vec)
    elif method == 'cosine':
        rdm_vec = rdm_vec / np.sqrt(np.nanmean(rdm_vec **2, axis=1,
                                               keepdims=True))
        rdm_vec = _nan_mean(rdm_vec)
    elif method == 'corr':
        rdm_vec = rdm_vec - np.nanmean(rdm_vec, axis=1, keepdims=True)
        rdm_vec = rdm_vec / np.nanstd(rdm_vec, axis=1, keepdims=True)
        rdm_vec = _nan_mean(rdm_vec)
        rdm_vec = rdm_vec - np.nanmin(rdm_vec)
    elif method == 'cosine_cov':
        rdm_vec = rdm_vec / np.sqrt(np.nanmean(rdm_vec **2, axis=1,
                                               keepdims=True))
        rdm_vec = _nan_mean(rdm_vec)
    elif method == 'corr_cov':
        rdm_vec = rdm_vec - np.nanmean(rdm_vec, axis=1, keepdims=True)
        rdm_vec = rdm_vec / np.nanstd(rdm_vec, axis=1, keepdims=True)
        rdm_vec = _nan_mean(rdm_vec)
        rdm_vec = rdm_vec - np.nanmin(rdm_vec)
    elif method == 'spearman':
        rdm_vec = np.array([_nan_rank_data(v) for v in rdm_vec])
        rdm_vec = _nan_mean(rdm_vec)
    elif method == 'kendall' or method == 'tau-b':
        Warning('Noise ceiling for tau based on averaged ranks!')
        rdm_vec = np.array([_nan_rank_data(v) for v in rdm_vec])
        rdm_vec = _nan_mean(rdm_vec)
    elif method == 'tau-a':
        Warning('Noise ceiling for tau based on averaged ranks!')
        rdm_vec = np.array([_nan_rank_data(v) for v in rdm_vec])
        rdm_vec = _nan_mean(rdm_vec)
>>>>>>> b44be32a
    else:
        raise ValueError('Unknown RDM comparison method requested!')
    return RDMs(rdm_vec,
                dissimilarity_measure=rdms.dissimilarity_measure,
                descriptors=rdms.descriptors,
                rdm_descriptors=None,
                pattern_descriptors=rdms.pattern_descriptors)


<<<<<<< HEAD
=======
def _nan_mean(rdm_vector):
    """ takes the average over a rdm_vector with nans for masked entries
    without a warning
    
    Args:
        rdm_vector(numpy.ndarray): set of rdm_vectors to be averaged
    
    Returns:
        rdm_mean(numpy.ndarray): the mean rdm

    """
    nan_idx = ~np.isnan(rdm_vector[0])
    mean_values = np.mean(rdm_vector[:, nan_idx], axis=0)
    rdm_mean = np.empty((1,rdm_vector.shape[1])) * np.nan
    rdm_mean[:, nan_idx] = mean_values
    return rdm_mean

>>>>>>> b44be32a
def _nan_rank_data(rdm_vector):
    """ rank_data for vectors with nan entries
    
    Args:
        rdm_vector(numpy.ndarray): the vector to be rank_transformed
    
    Returns:
        ranks(numpy.ndarray): the ranks with nans where the original vector
            had nans

    """
    ranks_no_nan = rankdata(rdm_vector[~np.isnan(rdm_vector)])
    ranks = np.ones_like(rdm_vector) * np.nan
    ranks[~np.isnan(rdm_vector)] = ranks_no_nan
    return ranks


def pair_tests(evaluations):
    """pairwise bootstrapping significance tests for a difference in model
    performance

    Args:
        evaluations (numpy.ndarray):
            RDMs to be pooled

    Returns:
        numpy.ndarray: matrix of proportions of opposit conclusions, i.e.
        p-values for the bootstrap test
    """
    proportions = np.zeros((evaluations.shape[1], evaluations.shape[1]))
    while len(evaluations.shape) > 2:
        evaluations = np.mean(evaluations, axis=-1)
    for i_model in range(evaluations.shape[1]-1):
        for j_model in range(i_model + 1, evaluations.shape[1]):
            proportions[i_model, j_model] = np.sum( \
                evaluations[:, i_model] < evaluations[:, j_model]) \
                / (evaluations.shape[0] - 
                   np.sum(evaluations[:, i_model] == evaluations[:, j_model]))
            proportions[j_model, i_model] = proportions[i_model, j_model]
    proportions = np.minimum(proportions, 1 - proportions)
    np.fill_diagonal(proportions,1)
    return proportions<|MERGE_RESOLUTION|>--- conflicted
+++ resolved
@@ -60,36 +60,6 @@
     """
     rdm_vec = rdms.get_vectors()
     if method == 'euclid':
-<<<<<<< HEAD
-        rdm_vec = np.nanmean(rdm_vec, axis=0, keepdims=True)
-    elif method == 'cosine':
-        rdm_vec = rdm_vec / np.nanmean(rdm_vec, axis=1, keepdims=True)
-        rdm_vec = np.nanmean(rdm_vec, axis=0, keepdims=True)
-    elif method == 'corr':
-        rdm_vec = rdm_vec - np.nanmean(rdm_vec, axis=1, keepdims=True)
-        rdm_vec = rdm_vec / np.nanstd(rdm_vec, axis=1, keepdims=True)
-        rdm_vec = np.nanmean(rdm_vec, axis=0, keepdims=True)
-        rdm_vec = rdm_vec - np.nanmin(rdm_vec)
-    elif method == 'corr_cov':
-        rdm_vec = rdm_vec - np.mean(rdm_vec, axis=1, keepdims=True)
-        rdm_vec = rdm_vec / np.std(rdm_vec, axis=1, keepdims=True)
-        rdm_vec = np.mean(rdm_vec, axis=0, keepdims=True)
-        rdm_vec = rdm_vec - np.nanmin(rdm_vec)
-    elif method == 'cosine_cov':
-        rdm_vec = rdm_vec/np.mean(rdm_vec, axis=1, keepdims=True)
-        rdm_vec = np.mean(rdm_vec, axis=0, keepdims=True)
-    elif method == 'spearman':
-        rdm_vec = np.array([_nan_rank_data(v) for v in rdm_vec])
-        rdm_vec = np.nanmean(rdm_vec, axis=0, keepdims=True)
-    elif method == 'kendall' or method == 'tau-b':
-        Warning('Noise ceiling for tau based on averaged ranks!')
-        rdm_vec = np.array([_nan_rank_data(v) for v in rdm_vec])
-        rdm_vec = np.nanmean(rdm_vec, axis=0, keepdims=True)
-    elif method == 'tau-a':
-        Warning('Noise ceiling for tau based on averaged ranks!')
-        rdm_vec = np.array([_nan_rank_data(v) for v in rdm_vec])
-        rdm_vec = np.nanmean(rdm_vec, axis=0, keepdims=True)
-=======
         rdm_vec = _nan_mean(rdm_vec)
     elif method == 'cosine':
         rdm_vec = rdm_vec / np.sqrt(np.nanmean(rdm_vec **2, axis=1,
@@ -120,7 +90,6 @@
         Warning('Noise ceiling for tau based on averaged ranks!')
         rdm_vec = np.array([_nan_rank_data(v) for v in rdm_vec])
         rdm_vec = _nan_mean(rdm_vec)
->>>>>>> b44be32a
     else:
         raise ValueError('Unknown RDM comparison method requested!')
     return RDMs(rdm_vec,
@@ -130,8 +99,6 @@
                 pattern_descriptors=rdms.pattern_descriptors)
 
 
-<<<<<<< HEAD
-=======
 def _nan_mean(rdm_vector):
     """ takes the average over a rdm_vector with nans for masked entries
     without a warning
@@ -149,7 +116,6 @@
     rdm_mean[:, nan_idx] = mean_values
     return rdm_mean
 
->>>>>>> b44be32a
 def _nan_rank_data(rdm_vector):
     """ rank_data for vectors with nan entries
     
