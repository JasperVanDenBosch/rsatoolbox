#!/usr/bin/env python3
# -*- coding: utf-8 -*-
"""
Created on Thu Feb 13 14:56:15 2020

@author: heiko
"""

import numpy as np
from scipy.stats import rankdata
from pyrsa.model import Model
from pyrsa.rdm import RDMs
from collections.abc import Iterable


def input_check_model(model, theta=None, fitter=None, N=1):
    if isinstance(model, Model):
        evaluations = np.zeros(N)
    elif isinstance(model, Iterable):
        if N > 1:
            evaluations = np.zeros((N,len(model)))
        else:
            evaluations = np.zeros(len(model))
        if not theta is None:
            assert isinstance(theta, Iterable), 'If a list of models is' \
                + ' passed theta must be a list of parameters'
            assert len(model) == len(theta), 'there should equally many' \
                + ' models as parameters'
        else:
            theta = [None] * len(model)
        if fitter is None:
            fitter = [None] * len(model)
        else:
            assert len(fitter) == len(model), 'if fitters are passed ' \
                + 'there should be as many as models'
        for k in range(len(model)):
            if fitter[k] is None:
                fitter[k] = model[k].default_fitter
    else:
        raise ValueError('model should be a pyrsa.model.Model or a list of'
                         + ' such objects')
    return evaluations, theta, fitter


def pool_rdm(rdms, method='cosine'):
    """pools multiple RDMs into the one with maximal performance under a given
    evaluation metric
    rdm_descriptors of the generated rdms are empty

    Args:
        rdms (pyrsa.rdm.RDMs):
            RDMs to be pooled
        method : String, optional
            Which comparison method to optimize for. The default is 'cosine'.

    Returns:
        pyrsa.rdm.RDMs: the pooled RDM, i.e. a RDM with maximal performance
            under the chosen method

    """
    rdm_vec = rdms.get_vectors()
    if method == 'euclid':
        rdm_vec = np.nanmean(rdm_vec, axis=0, keepdims=True)
    elif method == 'cosine':
<<<<<<< HEAD
        rdm_vec = rdm_vec / np.sqrt(np.sum(rdm_vec ** 2, axis=1,
                                           keepdims=True))
        rdm_vec = np.mean(rdm_vec, axis=0, keepdims=True)
=======
        rdm_vec = rdm_vec / np.nanmean(rdm_vec, axis=1, keepdims=True)
        rdm_vec = np.nanmean(rdm_vec, axis=0, keepdims=True)
>>>>>>> 8526810e
    elif method == 'corr':
        rdm_vec = rdm_vec - np.nanmean(rdm_vec, axis=1, keepdims=True)
        rdm_vec = rdm_vec / np.nanstd(rdm_vec, axis=1, keepdims=True)
        rdm_vec = np.nanmean(rdm_vec, axis=0, keepdims=True)
        rdm_vec = rdm_vec - np.nanmin(rdm_vec)
    elif method == 'corr_cov':
        rdm_vec = rdm_vec - np.mean(rdm_vec, axis=1, keepdims=True)
        rdm_vec = rdm_vec / np.std(rdm_vec, axis=1, keepdims=True)
        rdm_vec = np.mean(rdm_vec, axis=0, keepdims=True)
        rdm_vec = rdm_vec - np.nanmin(rdm_vec)
    elif method == 'cosine_cov':
        rdm_vec = rdm_vec/np.mean(rdm_vec, axis=1, keepdims=True)
        rdm_vec = np.mean(rdm_vec, axis=0, keepdims=True)
    elif method == 'spearman':
        rdm_vec = np.array([_nan_rank_data(v) for v in rdm_vec])
        rdm_vec = np.nanmean(rdm_vec, axis=0, keepdims=True)
    elif method == 'kendall' or method == 'tau-b':
        Warning('Noise ceiling for tau based on averaged ranks!')
        rdm_vec = np.array([_nan_rank_data(v) for v in rdm_vec])
        rdm_vec = np.nanmean(rdm_vec, axis=0, keepdims=True)
    elif method == 'tau-a':
        Warning('Noise ceiling for tau based on averaged ranks!')
        rdm_vec = np.array([_nan_rank_data(v) for v in rdm_vec])
        rdm_vec = np.nanmean(rdm_vec, axis=0, keepdims=True)
    else:
        raise ValueError('Unknown RDM comparison method requested!')
    return RDMs(rdm_vec,
                dissimilarity_measure=rdms.dissimilarity_measure,
                descriptors=rdms.descriptors,
                rdm_descriptors=None,
                pattern_descriptors=rdms.pattern_descriptors)


def _nan_rank_data(rdm_vector):
    """ rank_data for vectors with nan entries
    
    Args:
        rdm_vector(numpy.ndarray): the vector to be rank_transformed
    
    Returns:
        ranks(numpy.ndarray): the ranks with nans where the original vector
            had nans

    """
    ranks_no_nan = rankdata(rdm_vector[~np.isnan(rdm_vector)])
    ranks = np.ones_like(rdm_vector) * np.nan
    ranks[~np.isnan(rdm_vector)] = ranks_no_nan
    return ranks


def pair_tests(evaluations):
    """pairwise bootstrapping significant tests for a difference in model
    performance

    Args:
        evaluations (numpy.ndarray):
            RDMs to be pooled

    Returns:
        numpy.ndarray: matrix of proportions of opposit conclusions, i.e.
        p-values for the bootstrap test
    """
    proportions = np.zeros((evaluations.shape[1], evaluations.shape[1]))
    while len(evaluations.shape) > 2:
        evaluations = np.mean(evaluations, axis=-1)
    for i_model in range(evaluations.shape[1]-1):
        for j_model in range(i_model + 1, evaluations.shape[1]):
            proportions[i_model, j_model] = np.sum( \
                evaluations[:, i_model] < evaluations[:, j_model]) \
                / (evaluations.shape[0] - 
                   np.sum(evaluations[:, i_model] == evaluations[:, j_model]))
            proportions[j_model, i_model] = proportions[i_model, j_model]
    proportions = np.minimum(proportions, 1 - proportions)
    np.fill_diagonal(proportions,1)
    return proportions<|MERGE_RESOLUTION|>--- conflicted
+++ resolved
@@ -62,26 +62,22 @@
     if method == 'euclid':
         rdm_vec = np.nanmean(rdm_vec, axis=0, keepdims=True)
     elif method == 'cosine':
-<<<<<<< HEAD
-        rdm_vec = rdm_vec / np.sqrt(np.sum(rdm_vec ** 2, axis=1,
+        rdm_vec = rdm_vec / np.sqrt(np.nanmean(rdm_vec ** 2, axis=1,
                                            keepdims=True))
-        rdm_vec = np.mean(rdm_vec, axis=0, keepdims=True)
-=======
-        rdm_vec = rdm_vec / np.nanmean(rdm_vec, axis=1, keepdims=True)
         rdm_vec = np.nanmean(rdm_vec, axis=0, keepdims=True)
->>>>>>> 8526810e
     elif method == 'corr':
         rdm_vec = rdm_vec - np.nanmean(rdm_vec, axis=1, keepdims=True)
         rdm_vec = rdm_vec / np.nanstd(rdm_vec, axis=1, keepdims=True)
         rdm_vec = np.nanmean(rdm_vec, axis=0, keepdims=True)
         rdm_vec = rdm_vec - np.nanmin(rdm_vec)
     elif method == 'corr_cov':
-        rdm_vec = rdm_vec - np.mean(rdm_vec, axis=1, keepdims=True)
-        rdm_vec = rdm_vec / np.std(rdm_vec, axis=1, keepdims=True)
+        rdm_vec = rdm_vec - np.nanmean(rdm_vec, axis=1, keepdims=True)
+        rdm_vec = rdm_vec / np.nanstd(rdm_vec, axis=1, keepdims=True)
         rdm_vec = np.mean(rdm_vec, axis=0, keepdims=True)
         rdm_vec = rdm_vec - np.nanmin(rdm_vec)
     elif method == 'cosine_cov':
-        rdm_vec = rdm_vec/np.mean(rdm_vec, axis=1, keepdims=True)
+        rdm_vec = rdm_vec / np.sqrt(np.nanmean(rdm_vec ** 2, axis=1,
+                                               keepdims=True))
         rdm_vec = np.mean(rdm_vec, axis=0, keepdims=True)
     elif method == 'spearman':
         rdm_vec = np.array([_nan_rank_data(v) for v in rdm_vec])
