#!/usr/bin/env python3
# -*- coding: utf-8 -*-
"""
test_data
Test for Dataset class 
@author: baihan, jdiedrichsen
"""

import unittest 
import pyrsa.data as rsd
import numpy as np 


class TestData(unittest.TestCase): 
    
    def test_dataset_simple_init(self):
        measurements = np.zeros((10,5))
        data = rsd.Dataset(measurements)
        self.assertEqual(data.n_obs,10)
        self.assertEqual(data.n_channel,5)

    def test_dataset_full_init(self):
        measurements = np.zeros((10,5))
        des = {'session':0,'subj':0}
        obs_des = {'conds':np.array(['cond_'+str(x) for x in np.arange(10)])}
        chn_des = {'rois':np.array(['roi_'+str(x) for x in np.arange(5)])}
        data = rsd.Dataset(measurements=measurements,
                           descriptors=des,
                           obs_descriptors=obs_des,
                           channel_descriptors=chn_des
                           )
        self.assertEqual(data.n_obs,10)
        self.assertEqual(data.n_channel,5)
        self.assertEqual(data.descriptors,des)
        self.assertEqual(data.obs_descriptors,obs_des)
        self.assertEqual(data.channel_descriptors,chn_des)

    def test_dataset_split_obs(self):
        measurements = np.zeros((10,5))
        des = {'session':0,'subj':0}
        obs_des = {'conds':np.array([0,0,1,1,2,2,2,3,4,5])}
        chn_des = {'rois':np.array(['V1','V1','IT','IT','V4'])}
        data = rsd.Dataset(measurements=measurements,
                           descriptors=des,
                           obs_descriptors=obs_des,
                           channel_descriptors=chn_des
                           )
        splited_list = data.split_obs('conds')
        self.assertEqual(len(splited_list),6)
        self.assertEqual(splited_list[0].n_obs,2)
        self.assertEqual(splited_list[2].n_obs,3)
        self.assertEqual(splited_list[0].n_channel,5)
        self.assertEqual(splited_list[2].n_channel,5)
        self.assertEqual(splited_list[2].obs_descriptors['conds'][0],2)

    def test_dataset_split_channel(self):
        measurements = np.zeros((10,5))
        des = {'session':0,'subj':0}
        obs_des = {'conds':np.array([0,0,1,1,2,2,2,3,4,5])}
        chn_des = {'rois':np.array(['V1','V1','IT','IT','V4'])}
        data = rsd.Dataset(measurements=measurements,
                           descriptors=des,
                           obs_descriptors=obs_des,
                           channel_descriptors=chn_des
                           )
        splited_list = data.split_channel('rois')
        self.assertEqual(len(splited_list),3)
        self.assertEqual(splited_list[0].n_obs,10)
        self.assertEqual(splited_list[2].n_obs,10)
        self.assertEqual(splited_list[0].n_channel,2)
        self.assertEqual(splited_list[2].n_channel,1)
        self.assertEqual(splited_list[1].channel_descriptors['rois'][0],'IT')

    def test_dataset_subset_obs(self):
        measurements = np.zeros((10,5))
        des = {'session':0,'subj':0}
        obs_des = {'conds':np.array([0,0,1,1,2,2,2,3,4,5])}
        chn_des = {'rois':np.array(['V1','V1','IT','IT','V4'])}
        data = rsd.Dataset(measurements=measurements,
                           descriptors=des,
                           obs_descriptors=obs_des,
                           channel_descriptors=chn_des
                           )
        subset = data.subset_obs(by='conds',value=2)
        self.assertEqual(subset.n_obs,3)
        self.assertEqual(subset.n_channel,5)
        self.assertEqual(subset.obs_descriptors['conds'][0],2)
        subset = data.subset_obs(by='conds',value=[2,3])
        self.assertEqual(subset.n_obs,4)
        self.assertEqual(subset.n_channel,5)
        self.assertEqual(subset.obs_descriptors['conds'][0],2)

    def test_dataset_subset_channel(self):
        measurements = np.zeros((10,5))
        des = {'session':0,'subj':0}
        obs_des = {'conds':np.array([0,0,1,1,2,2,2,3,4,5])}
        chn_des = {'rois':np.array(['V1','V1','IT','IT','V4'])}
        data = rsd.Dataset(measurements=measurements,
                           descriptors=des,
                           obs_descriptors=obs_des,
                           channel_descriptors=chn_des
                           )
        subset = data.subset_channel(by='rois',value='IT')
        self.assertEqual(subset.n_obs,10)
        self.assertEqual(subset.n_channel,2)
        self.assertEqual(subset.channel_descriptors['rois'][0],'IT')
        subset = data.subset_channel(by='rois',value=['IT','V4'])
        self.assertEqual(subset.n_obs,10)
        self.assertEqual(subset.n_channel,3)
        self.assertEqual(subset.channel_descriptors['rois'][0],'IT')
        self.assertEqual(subset.channel_descriptors['rois'][-1],'V4')


class TestDataComputations(unittest.TestCase):
    def setUp(self):
        measurements = np.random.rand(10,5)
        des = {'session':0,'subj':0}
        obs_des = {'conds':np.array([0,0,1,1,2,2,2,3,4,5])}
        chn_des = {'rois':np.array(['V1','V1','IT','IT','V4'])}
        self.test_data = rsd.Dataset(measurements=measurements,
                           descriptors=des,
                           obs_descriptors=obs_des,
                           channel_descriptors=chn_des
                           )
        
    def test_average(self):
        avg = rsd.average_dataset(self.test_data)
        self.assertEqual(avg.shape,(5,))
        
    def test_average_by(self):
        avg,descriptor = rsd.average_dataset_by(self.test_data,'conds')
        self.assertEqual(avg.shape, (6,5))
        self.assertEqual(len(descriptor),6)
        self.assertEqual(descriptor[-1],5)
        assert(np.all(self.test_data.measurements[-1]==avg[-1]))


class TestNoiseComputations(unittest.TestCase):
    def setUp(self):
        self.residuals = np.random.rand(100, 25)
        self.residuals = self.residuals - np.mean(self.residuals, axis=0,
                                                  keepdims=True)
        res_list = []
        for i in range(3):
            residuals = np.random.rand(100, 25)
            residuals = residuals - np.mean(residuals, axis=0, keepdims=True)
            res_list.append(residuals)
        self.res_list = res_list

    def test_cov(self):
        from pyrsa.data import get_cov_from_residuals
        cov = get_cov_from_residuals(self.residuals)
        
<<<<<<< HEAD
    def test_cov_list(self):
        from pyrsa.data import get_cov_from_residuals
        cov = get_cov_from_residuals(self.res_list)
        
    def test_prec(self):
        from pyrsa.data import get_prec_from_residuals
        cov = get_prec_from_residuals(self.residuals)
        
    def test_prec_list(self):
        from pyrsa.data import get_prec_from_residuals
        cov = get_prec_from_residuals(self.res_list)
=======

class TestSave(unittest.TestCase):
    def test_dict_conversion(self):
        measurements = np.zeros((10,5))
        des = {'session':0,'subj':0}
        obs_des = {'conds':np.array([0,0,1,1,2,2,2,3,4,5])}
        chn_des = {'rois':np.array(['V1','V1','IT','IT','V4'])}
        data = rsd.Dataset(measurements=measurements,
                           descriptors=des,
                           obs_descriptors=obs_des,
                           channel_descriptors=chn_des
                           )
        data_dict = data.to_dict()
        data_loaded = rsd.dataset_from_dict(data_dict)
        assert type(data_loaded) == type(data)
        assert data_loaded.n_channel == data.n_channel
        assert np.all(data_loaded.obs_descriptors['conds'] == obs_des['conds'])
        assert np.all(data_loaded.channel_descriptors['rois'] == chn_des['rois'])
        assert data_loaded.descriptors['subj'] == 0
        
        
    def test_save_load(self):
        import io
        f = io.BytesIO() # Essentially a Mock file
        measurements = np.zeros((10,5))
        des = {'session':0,'subj':0}
        obs_des = {'conds':np.array([0,0,1,1,2,2,2,3,4,5])}
        chn_des = {'rois':np.array(['V1','V1','IT','IT','V4'])}
        data = rsd.Dataset(measurements=measurements,
                           descriptors=des,
                           obs_descriptors=obs_des,
                           channel_descriptors=chn_des
                           )
        data.save(f, file_type='hdf5')
        data_loaded = rsd.load_dataset(f, file_type='hdf5')
        assert data_loaded.n_channel == data.n_channel
        assert np.all(data_loaded.obs_descriptors['conds'] == obs_des['conds'])
        assert np.all(data_loaded.channel_descriptors['rois'] == chn_des['rois'])
        assert data_loaded.descriptors['subj'] == 0
        
>>>>>>> 7ca291a9

if __name__ == '__main__':
    unittest.main()  <|MERGE_RESOLUTION|>--- conflicted
+++ resolved
@@ -151,7 +151,6 @@
         from pyrsa.data import get_cov_from_residuals
         cov = get_cov_from_residuals(self.residuals)
         
-<<<<<<< HEAD
     def test_cov_list(self):
         from pyrsa.data import get_cov_from_residuals
         cov = get_cov_from_residuals(self.res_list)
@@ -163,7 +162,7 @@
     def test_prec_list(self):
         from pyrsa.data import get_prec_from_residuals
         cov = get_prec_from_residuals(self.res_list)
-=======
+
 
 class TestSave(unittest.TestCase):
     def test_dict_conversion(self):
@@ -203,8 +202,7 @@
         assert np.all(data_loaded.obs_descriptors['conds'] == obs_des['conds'])
         assert np.all(data_loaded.channel_descriptors['rois'] == chn_des['rois'])
         assert data_loaded.descriptors['subj'] == 0
-        
->>>>>>> 7ca291a9
+
 
 if __name__ == '__main__':
     unittest.main()  