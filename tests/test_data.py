#!/usr/bin/env python3
# -*- coding: utf-8 -*-
"""
test_data
Test for Dataset class
@author: baihan, jdiedrichsen
"""

import unittest
import pyrsa.data as rsd
import numpy as np


class TestData(unittest.TestCase):

    def test_dataset_simple_init(self):
        measurements = np.zeros((10, 5))
        data = rsd.Dataset(measurements)
        self.assertEqual(data.n_obs, 10)
        self.assertEqual(data.n_channel, 5)

    def test_dataset_full_init(self):
        measurements = np.zeros((10, 5))
        des = {'session': 0, 'subj': 0}
        obs_des = {'conds': np.array(['cond_' + str(x)
                                      for x in np.arange(10)])}
        chn_des = {'rois': np.array(['roi_' + str(x) for x in np.arange(5)])}
        data = rsd.Dataset(measurements=measurements,
                           descriptors=des,
                           obs_descriptors=obs_des,
                           channel_descriptors=chn_des
                           )
        self.assertEqual(data.n_obs, 10)
        self.assertEqual(data.n_channel, 5)
        self.assertEqual(data.descriptors, des)
        self.assertEqual(data.obs_descriptors, obs_des)
        self.assertEqual(data.channel_descriptors, chn_des)

    def test_dataset_split_obs(self):
        measurements = np.zeros((10, 5))
<<<<<<< HEAD
        des = {'session':0, 'subj':0}
        obs_des = {'conds':np.array([0, 0, 1, 1, 2, 2, 2, 3, 4, 5])}
        chn_des = {'rois':np.array(['V1', 'V1', 'IT', 'IT', 'V4'])}
=======
        des = {'session': 0, 'subj': 0}
        obs_des = {'conds': np.array([0, 0, 1, 1, 2, 2, 2, 3, 4, 5])}
        chn_des = {'rois': np.array(['V1', 'V1', 'IT', 'IT', 'V4'])}
>>>>>>> 10af1b47
        data = rsd.Dataset(measurements=measurements,
                           descriptors=des,
                           obs_descriptors=obs_des,
                           channel_descriptors=chn_des
                           )
        splited_list = data.split_obs('conds')
        self.assertEqual(len(splited_list), 6)
        self.assertEqual(splited_list[0].n_obs, 2)
        self.assertEqual(splited_list[2].n_obs, 3)
        self.assertEqual(splited_list[0].n_channel, 5)
        self.assertEqual(splited_list[2].n_channel, 5)
        self.assertEqual(splited_list[2].obs_descriptors['conds'][0], 2)

    def test_dataset_split_channel(self):
        measurements = np.zeros((10, 5))
        des = {'session': 0, 'subj': 0}
        obs_des = {'conds': np.array([0, 0, 1, 1, 2, 2, 2, 3, 4, 5])}
        chn_des = {'rois': np.array(['V1', 'V1', 'IT', 'IT', 'V4'])}
        data = rsd.Dataset(measurements=measurements,
                           descriptors=des,
                           obs_descriptors=obs_des,
                           channel_descriptors=chn_des
                           )
        splited_list = data.split_channel('rois')
        self.assertEqual(len(splited_list), 3)
        self.assertEqual(splited_list[0].n_obs, 10)
        self.assertEqual(splited_list[2].n_obs, 10)
        self.assertEqual(splited_list[0].n_channel, 2)
        self.assertEqual(splited_list[2].n_channel, 1)
        self.assertEqual(splited_list[1].channel_descriptors['rois'][0], 'IT')

    def test_dataset_subset_obs(self):
        measurements = np.zeros((10, 5))
        des = {'session': 0, 'subj': 0}
        obs_des = {'conds': np.array([0, 0, 1, 1, 2, 2, 2, 3, 4, 5])}
        chn_des = {'rois': np.array(['V1', 'V1', 'IT', 'IT', 'V4'])}
        data = rsd.Dataset(measurements=measurements,
                           descriptors=des,
                           obs_descriptors=obs_des,
                           channel_descriptors=chn_des
                           )
        subset = data.subset_obs(by='conds', value=2)
        self.assertEqual(subset.n_obs, 3)
        self.assertEqual(subset.n_channel, 5)
        self.assertEqual(subset.obs_descriptors['conds'][0], 2)
        subset = data.subset_obs(by='conds', value=[2, 3])
        self.assertEqual(subset.n_obs, 4)
        self.assertEqual(subset.n_channel, 5)
        self.assertEqual(subset.obs_descriptors['conds'][0], 2)

    def test_dataset_subset_channel(self):
        measurements = np.zeros((10, 5))
        des = {'session': 0, 'subj': 0}
        obs_des = {'conds': np.array([0, 0, 1, 1, 2, 2, 2, 3, 4, 5])}
        chn_des = {'rois': np.array(['V1', 'V1', 'IT', 'IT', 'V4'])}
        data = rsd.Dataset(measurements=measurements,
                           descriptors=des,
                           obs_descriptors=obs_des,
                           channel_descriptors=chn_des
                           )
        subset = data.subset_channel(by='rois', value='IT')
        self.assertEqual(subset.n_obs, 10)
        self.assertEqual(subset.n_channel, 2)
        self.assertEqual(subset.channel_descriptors['rois'][0], 'IT')
        subset = data.subset_channel(by='rois', value=['IT', 'V4'])
        self.assertEqual(subset.n_obs, 10)
        self.assertEqual(subset.n_channel, 3)
        self.assertEqual(subset.channel_descriptors['rois'][0], 'IT')
        self.assertEqual(subset.channel_descriptors['rois'][-1], 'V4')


class TestDataComputations(unittest.TestCase):
    def setUp(self):
        measurements = np.random.rand(10, 5)
        des = {'session': 0, 'subj': 0}
        obs_des = {'conds': np.array([0, 0, 1, 1, 2, 2, 2, 3, 4, 5])}
        chn_des = {'rois': np.array(['V1', 'V1', 'IT', 'IT', 'V4'])}
        self.test_data = rsd.Dataset(
            measurements=measurements,
            descriptors=des,
            obs_descriptors=obs_des,
            channel_descriptors=chn_des
            )

    def test_average(self):
        avg = rsd.average_dataset(self.test_data)
        self.assertEqual(avg.shape, (5,))

    def test_average_by(self):
<<<<<<< HEAD
        avg, descriptor, n_obs = rsd.average_dataset_by(self.test_data, 'conds')
        self.assertEqual(avg.shape, (6, 5))
        self.assertEqual(len(descriptor), 6)
        self.assertEqual(descriptor[-1], 5)
        assert(np.all(self.test_data.measurements[-1]==avg[-1]))
=======
        avg, descriptor = rsd.average_dataset_by(self.test_data, 'conds')
        self.assertEqual(avg.shape, (6, 5))
        self.assertEqual(len(descriptor), 6)
        self.assertEqual(descriptor[-1], 5)
        assert(np.all(self.test_data.measurements[-1] == avg[-1]))
>>>>>>> 10af1b47


class TestNoiseComputations(unittest.TestCase):
    def setUp(self):
        self.residuals = np.random.rand(100, 25)
        self.residuals = self.residuals - np.mean(self.residuals, axis=0,
                                                  keepdims=True)
        res_list = []
        for i in range(3):
            residuals = np.random.rand(100, 25)
            residuals = residuals - np.mean(residuals, axis=0, keepdims=True)
            res_list.append(residuals)
        self.res_list = res_list

    def test_cov(self):
        from pyrsa.data import cov_from_residuals
        cov = cov_from_residuals(self.residuals)

    def test_cov_list(self):
        from pyrsa.data import cov_from_residuals
        cov = cov_from_residuals(self.res_list)

    def test_prec(self):
        from pyrsa.data import prec_from_residuals
        cov = prec_from_residuals(self.residuals)

    def test_prec_list(self):
        from pyrsa.data import prec_from_residuals
        cov = prec_from_residuals(self.res_list)


class TestSave(unittest.TestCase):
    def test_dict_conversion(self):
        measurements = np.zeros((10, 5))
        des = {'session': 0, 'subj': 0}
        obs_des = {'conds': np.array([0, 0, 1, 1, 2, 2, 2, 3, 4, 5])}
        chn_des = {'rois': np.array(['V1', 'V1', 'IT', 'IT', 'V4'])}
        data = rsd.Dataset(measurements=measurements,
                           descriptors=des,
                           obs_descriptors=obs_des,
                           channel_descriptors=chn_des
                           )
        data_dict = data.to_dict()
        data_loaded = rsd.dataset_from_dict(data_dict)
        assert type(data_loaded) == type(data)
        assert data_loaded.n_channel == data.n_channel
        assert np.all(data_loaded.obs_descriptors['conds'] == obs_des['conds'])
        assert np.all(data_loaded.channel_descriptors['rois']
                      == chn_des['rois'])
        assert data_loaded.descriptors['subj'] == 0

    def test_save_load(self):
        import io
        f = io.BytesIO()  # Essentially a Mock file
        measurements = np.zeros((10, 5))
        des = {'session': 0, 'subj': 0}
        obs_des = {'conds': np.array([0, 0, 1, 1, 2, 2, 2, 3, 4, 5])}
        chn_des = {'rois': np.array(['V1', 'V1', 'IT', 'IT', 'V4'])}
        data = rsd.Dataset(measurements=measurements,
                           descriptors=des,
                           obs_descriptors=obs_des,
                           channel_descriptors=chn_des
                           )
        data.save(f, file_type='hdf5')
        data_loaded = rsd.load_dataset(f, file_type='hdf5')
        assert data_loaded.n_channel == data.n_channel
        assert np.all(data_loaded.obs_descriptors['conds'] == obs_des['conds'])
        assert np.all(data_loaded.channel_descriptors['rois']
                      == chn_des['rois'])
        assert data_loaded.descriptors['subj'] == 0


if __name__ == '__main__':
    unittest.main()<|MERGE_RESOLUTION|>--- conflicted
+++ resolved
@@ -38,15 +38,9 @@
 
     def test_dataset_split_obs(self):
         measurements = np.zeros((10, 5))
-<<<<<<< HEAD
-        des = {'session':0, 'subj':0}
-        obs_des = {'conds':np.array([0, 0, 1, 1, 2, 2, 2, 3, 4, 5])}
-        chn_des = {'rois':np.array(['V1', 'V1', 'IT', 'IT', 'V4'])}
-=======
-        des = {'session': 0, 'subj': 0}
-        obs_des = {'conds': np.array([0, 0, 1, 1, 2, 2, 2, 3, 4, 5])}
-        chn_des = {'rois': np.array(['V1', 'V1', 'IT', 'IT', 'V4'])}
->>>>>>> 10af1b47
+        des = {'session': 0, 'subj': 0}
+        obs_des = {'conds': np.array([0, 0, 1, 1, 2, 2, 2, 3, 4, 5])}
+        chn_des = {'rois': np.array(['V1', 'V1', 'IT', 'IT', 'V4'])}
         data = rsd.Dataset(measurements=measurements,
                            descriptors=des,
                            obs_descriptors=obs_des,
@@ -136,19 +130,11 @@
         self.assertEqual(avg.shape, (5,))
 
     def test_average_by(self):
-<<<<<<< HEAD
         avg, descriptor, n_obs = rsd.average_dataset_by(self.test_data, 'conds')
         self.assertEqual(avg.shape, (6, 5))
         self.assertEqual(len(descriptor), 6)
         self.assertEqual(descriptor[-1], 5)
-        assert(np.all(self.test_data.measurements[-1]==avg[-1]))
-=======
-        avg, descriptor = rsd.average_dataset_by(self.test_data, 'conds')
-        self.assertEqual(avg.shape, (6, 5))
-        self.assertEqual(len(descriptor), 6)
-        self.assertEqual(descriptor[-1], 5)
         assert(np.all(self.test_data.measurements[-1] == avg[-1]))
->>>>>>> 10af1b47
 
 
 class TestNoiseComputations(unittest.TestCase):
