#!/usr/bin/env python3
# -*- coding: utf-8 -*-
"""
test_data
Test for RDM class 
@author: baihan
"""

import unittest
from unittest.mock import Mock, patch
import numpy as np 
from numpy.testing import assert_array_almost_equal
from numpy.testing import assert_array_equal
from scipy.spatial.distance import pdist
import pyrsa.rdm as rsr
import pyrsa as rsa

class TestRDM(unittest.TestCase): 
    
    def test_rdm3d_init(self):
        dis = np.zeros((8,5,5))
        mes = "Euclidean"
        des = {'session':0, 'subj':0}
        rdms = rsr.RDMs(dissimilarities=dis,
                        dissimilarity_measure=mes,
                        descriptors=des)
        self.assertEqual(rdms.n_rdm,8)
        self.assertEqual(rdms.n_cond,5)

    def test_rdm2d_init(self):
        dis = np.zeros((8,10))
        mes = "Euclidean"
        des = {'session':0, 'subj':0}
        rdms = rsr.RDMs(dissimilarities=dis,
                        dissimilarity_measure=mes,
                        descriptors=des)
        self.assertEqual(rdms.n_rdm,8)
        self.assertEqual(rdms.n_cond,5)

    def test_rdm3d_get_vectors(self):
        dis = np.zeros((8,5,5))
        mes = "Euclidean"
        des = {'session':0, 'subj':0}
        rdms = rsr.RDMs(dissimilarities=dis,
                        dissimilarity_measure=mes,
                        descriptors=des)
        v_rdms = rdms.get_vectors()
        self.assertEqual(v_rdms.shape[0],8)
        self.assertEqual(v_rdms.shape[1],10)

    def test_rdm2d_get_vectors(self):
        dis = np.zeros((8,10))
        mes = "Euclidean"
        des = {'session':0, 'subj':0}
        rdms = rsr.RDMs(dissimilarities=dis,
                        dissimilarity_measure=mes,
                        descriptors=des)
        v_rdms = rdms.get_vectors()
        self.assertEqual(v_rdms.shape[0],8)
        self.assertEqual(v_rdms.shape[1],10)

    def test_rdm3d_get_matrices(self):
        dis = np.zeros((8,5,5))
        mes = "Euclidean"
        des = {'session':0, 'subj':0}
        rdms = rsr.RDMs(dissimilarities=dis,
                        dissimilarity_measure=mes,
                        descriptors=des)
        m_rdms = rdms.get_matrices()
        self.assertEqual(m_rdms.shape[0],8)
        self.assertEqual(m_rdms.shape[1],5)
        self.assertEqual(m_rdms.shape[2],5)

    def test_rdm2d_get_matrices(self):
        dis = np.zeros((8,10))
        mes = "Euclidean"
        des = {'session':0, 'subj':0}
        rdms = rsr.RDMs(dissimilarities=dis,
                        dissimilarity_measure=mes,
                        descriptors=des)
        m_rdms = rdms.get_matrices()
        self.assertEqual(m_rdms.shape[0],8)
        self.assertEqual(m_rdms.shape[1],5)
        self.assertEqual(m_rdms.shape[2],5)

    def test_rdm_subset(self):
        dis = np.zeros((8,10))
        mes = "Euclidean"
        des = {'subj':0}
        rdm_des = {'session':np.array([0,1,2,2,4,5,6,7])}
        rdms = rsr.RDMs(dissimilarities=dis,
                        rdm_descriptors=rdm_des,
                        dissimilarity_measure=mes,
                        descriptors=des)
        rdms_subset = rdms.subset('session',np.array([0,1,2]))
        self.assertEqual(rdms_subset.n_rdm,4)
        self.assertEqual(rdms_subset.n_cond,5)
        assert_array_equal(rdms_subset.rdm_descriptors['session'],[0,1,2,2])

    def test_rdm_subset_pattern(self):
        dis = np.zeros((8,10))
        mes = "Euclidean"
        des = {'subj':0}
        pattern_des = {'type':np.array([0,1,2,2,4])}
        rdms = rsr.RDMs(dissimilarities=dis,
                        pattern_descriptors=pattern_des,
                        dissimilarity_measure=mes,
                        descriptors=des)
        rdms_subset = rdms.subset_pattern('type',np.array([0,1,2]))
        self.assertEqual(rdms_subset.n_rdm,8)
        self.assertEqual(rdms_subset.n_cond,4)
        assert_array_equal(rdms_subset.pattern_descriptors['type'],[0,1,2,2])

    def test_rdm_subsample(self):
        dis = np.zeros((8,10))
        mes = "Euclidean"
        des = {'subj':0}
        rdm_des = {'session':np.array([0,1,2,2,4,5,6,7])}
        rdms = rsr.RDMs(dissimilarities=dis,
                        rdm_descriptors=rdm_des,
                        dissimilarity_measure=mes,
                        descriptors=des)
        rdms_sample = rdms.subsample('session', np.array([0,1,2,2]))
        self.assertEqual(rdms_sample.n_rdm,6)
        self.assertEqual(rdms_sample.n_cond,5)
        assert_array_equal(rdms_sample.rdm_descriptors['session'],
                           [0,1,2,2,2,2])

    def test_rdm_subsample_pattern(self):
        dis = np.zeros((8,10))
        mes = "Euclidean"
        des = {'subj':0}
        pattern_des = {'type':np.array([0,1,2,2,4])}
        rdms = rsr.RDMs(dissimilarities=dis,
                        pattern_descriptors=pattern_des,
                        dissimilarity_measure=mes,
                        descriptors=des)
        rdms_sample = rdms.subsample_pattern('type',np.array([0,1,2,2]))
        self.assertEqual(rdms_sample.n_rdm,8)
        self.assertEqual(rdms_sample.n_cond,6)
        assert_array_equal(rdms_sample.pattern_descriptors['type'],[0,1,2,2,2,2])

    def test_rdm_idx(self):
        dis = np.zeros((8,10))
        mes = "Euclidean"
        des = {'subj':0}
        pattern_des = {'type':np.array([0,1,2,2,4])}
        rdms = rsr.RDMs(dissimilarities=dis,
                        pattern_descriptors=pattern_des,
                        dissimilarity_measure=mes,
                        descriptors=des)
        rdms_sample = rdms[2]
        self.assertEqual(rdms_sample.n_rdm,1)
        assert_array_equal(rdms_sample.dissimilarities[0], dis[2])
        rdms_sample = rdms[3,4,5]
        self.assertEqual(rdms_sample.n_rdm,3)
        assert_array_equal(rdms_sample.dissimilarities[0], dis[3])
        
    def test_rdm_append(self):
        dis = np.zeros((8,10))
        mes = "Euclidean"
        des = {'subj':0}
        pattern_des = {'type':np.array([0,1,2,2,4])}
        rdm_des = {'session':np.array([0,1,2,2,4,5,6,7])}
        rdms = rsr.RDMs(dissimilarities=dis,
                        pattern_descriptors=pattern_des,
                        dissimilarity_measure=mes,
                        descriptors=des,
                        rdm_descriptors=rdm_des)
        rdms.append(rdms)
        assert rdms.n_rdm == 16
    
    def test_concat(self):
        from pyrsa.rdm import concat
        dis = np.zeros((8,10))
        dis2 = np.random.rand(8,10)
        mes = "Euclidean"
        des = {'subj':0}
        pattern_des = {'type':np.array([0,1,2,2,4])}
        rdm_des = {'session':np.array([0,1,2,2,4,5,6,7])}
        rdms1 = rsr.RDMs(dissimilarities=dis,
                        pattern_descriptors=pattern_des,
                        dissimilarity_measure=mes,
                        descriptors=des,
                        rdm_descriptors=rdm_des)
        rdms2 = rsr.RDMs(dissimilarities=dis2,
                        pattern_descriptors=pattern_des,
                        dissimilarity_measure=mes,
                        descriptors=des,
                        rdm_descriptors=rdm_des)
        rdms = concat((rdms1,rdms2))
        assert rdms.n_rdm == 16

class TestCalcRDM(unittest.TestCase): 
    
    def setUp(self):
        measurements = np.random.rand(20,5)
        des = {'session':0,'subj':0}
        obs_des = {'conds':np.array([0,0,1,1,2,2,2,3,4,5,0,0,1,1,2,2,2,3,4,5]),
                   'fold':np.array([0,0,0,0,0,0,0,0,0,0,1,1,1,1,1,1,1,1,1,1])
                   }
        chn_des = {'rois':np.array(['V1','V1','IT','IT','V4'])}
        self.test_data = rsa.data.Dataset(measurements=measurements,
                           descriptors=des,
                           obs_descriptors=obs_des,
                           channel_descriptors=chn_des
                           )

    def test_calc_euclid_nconds(self):
        rdm = rsr.calc_rdm(self.test_data, descriptor = 'conds', method = 'euclidean')
        assert rdm.n_cond == 6

    def test_parse_input(self):
        from pyrsa.rdm.calc import _parse_input
        data = Mock()
        data.descriptors = {'session': 0, 'subj': 0}
        data.measurements = np.random.rand(6, 5)
        desc_true = [0, 1, 2, 3, 4, 5]
        measurements, desc, descriptor = _parse_input(data, None)
        assert descriptor == 'pattern'
        assert np.all(np.array(desc_true) == desc)
        assert np.all(data.measurements == measurements)

    @patch('pyrsa.rdm.calc._parse_input')
    def test_calc_euclid_as_scipy(self, _parse_input):
        from pyrsa.rdm import calc_rdm
        data = Mock()
        data.descriptors = {'session': 0, 'subj': 0}
        data.measurements = np.random.rand(6, 5)
        desc = [0, 1, 2, 3, 4, 5]
        _parse_input.return_value = (data.measurements, desc, 'conds')
        rdm_expected = pdist(data.measurements)**2/5
        rdms = calc_rdm(
            self.test_data,
            descriptor='conds',
            method='euclidean'
        )
        assert_array_almost_equal(
            rdm_expected,
            rdms.dissimilarities.flatten()
        )

    @patch('pyrsa.rdm.calc._parse_input')
    def test_calc_correlation(self, _parse_input):
        from pyrsa.rdm import calc_rdm
        data = Mock()
        data.descriptors = {'session': 0, 'subj': 0}
        data.measurements = np.random.rand(6, 5)
        desc = [0, 1, 2, 3, 4, 5]
        _parse_input.return_value = (data.measurements, desc, 'conds')
        rdm_expected = 1 - np.corrcoef(data.measurements)
        rdme = rsr.RDMs(dissimilarities=np.array([rdm_expected]),
            dissimilarity_measure='correlation',
            descriptors=data.descriptors)
        rdm = calc_rdm(
            self.test_data,
            descriptor='conds',
            method='correlation'
        )
        assert_array_almost_equal(
            rdme.dissimilarities.flatten(),
            rdm.dissimilarities.flatten()
        )

    def test_calc_mahalanobis(self):
        rdm = rsr.calc_rdm(self.test_data, descriptor = 'conds', method = 'mahalanobis')
        assert rdm.n_cond == 6
        
    def test_calc_crossnobis(self):
        rdm = rsr.calc_rdm_crossnobis(self.test_data, descriptor = 'conds', cv_descriptor = 'fold')
        assert rdm.n_cond == 6


class TestCompareRDM(unittest.TestCase): 
    
    def setUp(self):
        dissimilarities1 = np.random.rand(1,15)
        des1 = {'session':0,'subj':0}
        self.test_rdm1 = rsa.rdm.RDMs(dissimilarities=dissimilarities1,
                           dissimilarity_measure='test',
                           descriptors=des1
                           )
        dissimilarities2 = np.random.rand(3,15)
        des2 = {'session':0,'subj':0}
        self.test_rdm2 = rsa.rdm.RDMs(dissimilarities=dissimilarities2,
                           dissimilarity_measure='test',
                           descriptors=des2
                           )
        dissimilarities3 = np.random.rand(7,15)
        des2 = {'session':0,'subj':0}
        self.test_rdm3 = rsa.rdm.RDMs(dissimilarities=dissimilarities3,
                           dissimilarity_measure='test',
                           descriptors=des2
                           )

    def test_compare_cosine(self):
        from pyrsa.rdm.compare import compare_cosine
        result = compare_cosine(self.test_rdm1, self.test_rdm1)
        assert_array_almost_equal(result, 1)
        result = compare_cosine(self.test_rdm1, self.test_rdm2)
        assert np.all(result < 1)
        
    def test_compare_cosine_cov(self):
        from pyrsa.rdm.compare import compare_cosine_cov_weighted
        result = compare_cosine_cov_weighted(self.test_rdm1,
                                             self.test_rdm1,
                                             sigma_k=np.eye(6))
        assert_array_almost_equal(result, 0)
        result = compare_cosine_cov_weighted(self.test_rdm1,
                                             self.test_rdm2,
                                             sigma_k=np.eye(6))
        assert np.all(result>0)

    def test_compare_cosine_loop(self):
        from pyrsa.rdm.compare import compare_cosine
        result = compare_cosine(self.test_rdm2, self.test_rdm3)
        assert result.shape[0] == 3
        assert result.shape[1] == 7
        result_loop = np.zeros_like(result)
        d1 = self.test_rdm2.get_vectors()
        d2 = self.test_rdm3.get_vectors()
        for i in range(result_loop.shape[0]):
            for j in range(result_loop.shape[1]):
                result_loop[i,j] = (np.sum(d1[i] * d2[j]) 
                                    / np.sqrt(np.sum(d1[i] * d1[i]))
                                    / np.sqrt(np.sum(d2[j] * d2[j])))
        assert_array_almost_equal(result, result_loop)
        
    def test_compare_correlation(self):
        from pyrsa.rdm.compare import compare_correlation
        result = compare_correlation(self.test_rdm1, self.test_rdm1)
        assert_array_almost_equal(result, 1)
        result = compare_correlation(self.test_rdm1, self.test_rdm2)
<<<<<<< HEAD
        assert np.all(result < 1)
        
=======
        assert np.all(result>0)

    def test_compare_correlation_cov(self):
        from pyrsa.rdm.compare import compare_correlation_cov_weighted
        result = compare_correlation_cov_weighted(self.test_rdm1,
                                                  self.test_rdm1)
        assert_array_almost_equal(result, 0)
        result = compare_correlation_cov_weighted(self.test_rdm1,
                                                  self.test_rdm2)
        assert np.all(result>0)

    def test_compare_correlation_cov_sk(self):
        from pyrsa.rdm.compare import compare_correlation_cov_weighted
        result = compare_correlation_cov_weighted(self.test_rdm1,
                                                  self.test_rdm1,
                                                  sigma_k = np.eye(6))
        assert_array_almost_equal(result, 0)
        result = compare_correlation_cov_weighted(self.test_rdm1,
                                                  self.test_rdm2,
                                                  sigma_k = np.eye(6))
        assert np.all(result>0)

>>>>>>> 7ca291a9
    def test_compare_corr_loop(self):
        from pyrsa.rdm.compare import compare_correlation
        result = compare_correlation(self.test_rdm2, self.test_rdm3)
        assert result.shape[0] == 3
        assert result.shape[1] == 7
        result_loop = np.zeros_like(result)
        d1 = self.test_rdm2.get_vectors()
        d2 = self.test_rdm3.get_vectors()
        d1 = d1 - np.mean(d1, 1, keepdims=True)
        d2 = d2 - np.mean(d2, 1, keepdims=True)
        for i in range(result_loop.shape[0]):
            for j in range(result_loop.shape[1]):
                result_loop[i,j] = (np.sum(d1[i] * d2[j]) 
                                    / np.sqrt(np.sum(d1[i] * d1[i]))
                                    / np.sqrt(np.sum(d2[j] * d2[j])))
        assert_array_almost_equal(result, result_loop)
        
    def test_compare_spearman(self):
        from pyrsa.rdm.compare import compare_spearman
        result = compare_spearman(self.test_rdm1, self.test_rdm1)
        assert_array_almost_equal(result, 1)
        result = compare_spearman(self.test_rdm1, self.test_rdm2)
        assert np.all(result < 1)
        
    def test_spearman_equal_scipy(self):
        from pyrsa.rdm.compare import _parse_input_rdms
        from pyrsa.rdm.compare import _all_combinations
        import scipy.stats
        from pyrsa.rdm.compare import compare_spearman
        def _spearman_r(vector1, vector2):
            """computes the spearman rank correlation between two vectors
        
            Args:
                vector1 (numpy.ndarray):
                    first vector
                vector1 (numpy.ndarray):
                    second vector
            Returns:
                corr (float):
                    spearman r
        
            """
            corr = scipy.stats.spearmanr(vector1, vector2).correlation
            return corr
        vector1, vector2 = _parse_input_rdms(self.test_rdm1, self.test_rdm2)
        sim = _all_combinations(vector1, vector2, _spearman_r)
        result = sim
        result2 = compare_spearman(self.test_rdm1, self.test_rdm2)
        assert_array_almost_equal(result,result2)
        
    def test_compare_kendall_tau(self):
        from pyrsa.rdm.compare import compare_kendall_tau
        result = compare_kendall_tau(self.test_rdm1, self.test_rdm1)
        assert_array_almost_equal(result, 1)
        result = compare_kendall_tau(self.test_rdm1, self.test_rdm2)
        assert np.all(result < 1)

    def test_compare_kendall_tau_a(self):
        from pyrsa.rdm.compare import compare_kendall_tau_a
        result = compare_kendall_tau_a(self.test_rdm1, self.test_rdm1)
        assert_array_almost_equal(result, 1)
        result = compare_kendall_tau_a(self.test_rdm1, self.test_rdm2)
        assert np.all(result < 1)

    def test_compare(self):
        from pyrsa.rdm.compare import compare
        result = compare(self.test_rdm1, self.test_rdm1)
        assert_array_almost_equal(result, 1)
        result = compare(self.test_rdm1, self.test_rdm2, method='corr')
        result = compare(self.test_rdm1, self.test_rdm2, method='corr_cov')
        result = compare(self.test_rdm1, self.test_rdm2, method='spearman')
        result = compare(self.test_rdm1, self.test_rdm2, method='cosine')
        result = compare(self.test_rdm1, self.test_rdm2, method='cosine_cov')
        result = compare(self.test_rdm1, self.test_rdm2, method='kendall')


class TestSave(unittest.TestCase):
    def test_dict_conversion(self):
        dis = np.zeros((8,10))
        mes = "Euclidean"
        des = {'subj':0}
        pattern_des = {'type':np.array([0,1,2,2,4])}
        rdm_des = {'session':np.array([0,1,2,2,4,5,6,7])}
        rdms = rsa.rdm.RDMs(dissimilarities=dis,
                        pattern_descriptors=pattern_des,
                        dissimilarity_measure=mes,
                        descriptors=des,
                        rdm_descriptors=rdm_des)
        rdm_dict = rdms.to_dict()
        rdms_loaded = rsa.rdm.rdms_from_dict(rdm_dict)
        assert rdms_loaded.n_cond == rdms.n_cond
        assert np.all(rdms_loaded.pattern_descriptors['type'] == pattern_des['type'])
        assert np.all(rdms_loaded.rdm_descriptors['session'] == rdm_des['session'])
        assert rdms_loaded.descriptors['subj'] == 0

    def test_save_load(self):
        import io
        f = io.BytesIO() # Essentially a Mock file
        dis = np.zeros((8,10))
        mes = "Euclidean"
        des = {'subj':0}
        pattern_des = {'type':np.array([0,1,2,2,4])}
        rdm_des = {'session':np.array([0,1,2,2,4,5,6,7])}
        rdms = rsa.rdm.RDMs(dissimilarities=dis,
                        pattern_descriptors=pattern_des,
                        dissimilarity_measure=mes,
                        descriptors=des,
                        rdm_descriptors=rdm_des)
        rdms.save(f, file_type='hdf5')
        rdms_loaded = rsa.rdm.load_rdm(f, file_type='hdf5')
        assert rdms_loaded.n_cond == rdms.n_cond
        assert np.all(rdms_loaded.pattern_descriptors['type'] == pattern_des['type'])
        assert np.all(rdms_loaded.rdm_descriptors['session'] == rdm_des['session'])
        assert rdms_loaded.descriptors['subj'] == 0
        


if __name__ == '__main__':
    unittest.main()  <|MERGE_RESOLUTION|>--- conflicted
+++ resolved
@@ -305,11 +305,11 @@
         result = compare_cosine_cov_weighted(self.test_rdm1,
                                              self.test_rdm1,
                                              sigma_k=np.eye(6))
-        assert_array_almost_equal(result, 0)
+        assert_array_almost_equal(result, 1)
         result = compare_cosine_cov_weighted(self.test_rdm1,
                                              self.test_rdm2,
                                              sigma_k=np.eye(6))
-        assert np.all(result>0)
+        assert np.all(result < 1)
 
     def test_compare_cosine_loop(self):
         from pyrsa.rdm.compare import compare_cosine
@@ -331,33 +331,28 @@
         result = compare_correlation(self.test_rdm1, self.test_rdm1)
         assert_array_almost_equal(result, 1)
         result = compare_correlation(self.test_rdm1, self.test_rdm2)
-<<<<<<< HEAD
-        assert np.all(result < 1)
-        
-=======
-        assert np.all(result>0)
+        assert np.all(result < 1)
 
     def test_compare_correlation_cov(self):
         from pyrsa.rdm.compare import compare_correlation_cov_weighted
         result = compare_correlation_cov_weighted(self.test_rdm1,
                                                   self.test_rdm1)
-        assert_array_almost_equal(result, 0)
+        assert_array_almost_equal(result, 1)
         result = compare_correlation_cov_weighted(self.test_rdm1,
                                                   self.test_rdm2)
-        assert np.all(result>0)
+        assert np.all(result < 1)
 
     def test_compare_correlation_cov_sk(self):
         from pyrsa.rdm.compare import compare_correlation_cov_weighted
         result = compare_correlation_cov_weighted(self.test_rdm1,
                                                   self.test_rdm1,
                                                   sigma_k = np.eye(6))
-        assert_array_almost_equal(result, 0)
+        assert_array_almost_equal(result, 1)
         result = compare_correlation_cov_weighted(self.test_rdm1,
                                                   self.test_rdm2,
                                                   sigma_k = np.eye(6))
-        assert np.all(result>0)
-
->>>>>>> 7ca291a9
+        assert np.all(result < 1)
+
     def test_compare_corr_loop(self):
         from pyrsa.rdm.compare import compare_correlation
         result = compare_correlation(self.test_rdm2, self.test_rdm3)
