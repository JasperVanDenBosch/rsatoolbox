--- conflicted
+++ resolved
@@ -74,33 +74,6 @@
         bootstrap_crossval(m, rdms, N=10, k_rdm=2, k_pattern=2,
                            pattern_descriptor='type',
                            rdm_descriptor='session')
-<<<<<<< HEAD
-
-    def test_bootstrap_crossval_pattern(self):
-        from pyrsa.inference import bootstrap_crossval
-        rdms = self.rdms
-        m = self.m
-        bootstrap_crossval(m, rdms, N=10, k_rdm=2, k_pattern=2,
-                           pattern_descriptor='type',
-                           rdm_descriptor='session',
-                           boot_type='pattern')
-        bootstrap_crossval(m, rdms, N=10, k_rdm=2, k_pattern=2,
-                           pattern_descriptor='type',
-                           boot_type='pattern')
-
-    def test_bootstrap_crossval_rdm(self):
-        from pyrsa.inference import bootstrap_crossval
-        rdms = self.rdms
-        m = self.m
-        bootstrap_crossval(m, rdms, N=10, k_rdm=2, k_pattern=2,
-                           pattern_descriptor='type',
-                           rdm_descriptor='session',
-                           boot_type='rdm')
-        bootstrap_crossval(m, rdms, N=10, k_rdm=2, k_pattern=2,
-                           rdm_descriptor='session',
-                           boot_type='rdm')
-
-=======
 
     def test_bootstrap_cv_random(self):
         from pyrsa.inference import bootstrap_cv_random
@@ -149,7 +122,6 @@
                            rdm_descriptor='session',
                            boot_type='rdm')
 
->>>>>>> e6250ee5
     def test_bootstrap_crossval_k1(self):
         from pyrsa.inference import bootstrap_crossval
         rdms = self.rdms
