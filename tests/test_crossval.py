--- conflicted
+++ resolved
@@ -44,20 +44,11 @@
         from pyrsa.inference import bootstrap_crossval
         from pyrsa.rdm import RDMs
         from pyrsa.model import ModelFixed
-<<<<<<< HEAD
-        dis = np.random.rand(11, 190)  # 11 20x20 rdms
-        mes = "Euclidean"
-        des = {'subj':0}
-        rdm_des = {'session':np.array([0,1,2,2,4,5,6,7,7,7,7])}
-        pattern_des = {'type':np.array([0,1,2,2,4,5,5,5,6,7,8,9,
-                                        10,10,11,12,12,13,14,15])}
-=======
         dis = np.random.rand(11, 45)  # 11 10x10 rdms
         mes = "Euclidean"
         des = {'subj': 0}
         rdm_des = {'session': np.array([0, 1, 2, 2, 4, 5, 6, 7, 7, 7, 7])}
         pattern_des = {'type': np.array([0, 1, 2, 2, 4, 5, 5, 5, 6, 7])}
->>>>>>> 687984bc
         rdms = RDMs(dissimilarities=dis,
                     rdm_descriptors=rdm_des,
                     pattern_descriptors=pattern_des,
