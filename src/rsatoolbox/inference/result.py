#!/usr/bin/env python3
# -*- coding: utf-8 -*-
"""
Result object definition
"""

import numpy as np
import scipy.stats
import rsatoolbox.model
from rsatoolbox.io.hdf5 import read_dict_hdf5, write_dict_hdf5
from rsatoolbox.io.pkl import read_dict_pkl, write_dict_pkl
from rsatoolbox.util.file_io import remove_file
from rsatoolbox.util.inference_util import extract_variances
from rsatoolbox.util.inference_util import all_tests, pair_tests, nc_tests, zero_tests


class Result:
    """ Result class storing results for a set of models with the models,
    the results matrix and the noise ceiling

    Args:
        models(list of rsatoolbox.model.Model):
            the evaluated models
        evaluations(numpy.ndarray):
            evaluations of the models over bootstrap/crossvalidation
            format: bootstrap_samples x models x crossval & others
            such that np.mean(evaluations[i,j]) is a valid evaluation for the
            jth model on the ith bootstrap-sample
        method(String):
            the evaluation method
        cv_method(String):
            crossvalidation specification
        noise_ceiling(numpy.ndarray):
            noise ceiling such that np.mean(noise_ceiling[0]) is the lower
            bound and np.mean(noise_ceiling[1]) is the higher one.

    Attributes:
        as inputs

    """

    def __init__(self, models, evaluations, method, cv_method, noise_ceiling,
                 variances=None, dof=1, fitter=None, n_rdm=None, n_pattern=None):
        if isinstance(models, rsatoolbox.model.Model):
            models = [models]
        assert len(models) == evaluations.shape[1], 'evaluations shape does' \
            + 'not match number of models'
        self.models = models
        self.n_model = len(models)
        self.evaluations = np.array(evaluations)
        self.method = method
        self.cv_method = cv_method
        self.noise_ceiling = np.array(noise_ceiling)
        self.variances = variances
        self.dof = dof
        self.fitter = fitter
        self.n_bootstraps = evaluations.shape[0]
        self.n_rdm = n_rdm
        self.n_pattern = n_pattern
        if variances is not None:
            # if the variances only refer to the models this should have the
            # same number of entries as the models list.
            if variances.ndim == 0:
                nc_included = False
            else:
                nc_included = variances.shape[-1] != len(models)
            self.model_var, self.diff_var, self.noise_ceil_var = \
                extract_variances(variances, nc_included, n_rdm, n_pattern)
        else:
            self.model_var = None
            self.diff_var = None
            self.noise_ceil_var = None

    def __repr__(self):
        """ defines string which is printed for the object
        """
        return (f'rsatoolbox.inference.Result\n'
                f'containing evaluations for {self.n_model} models\n'
                f'evaluated using {self.cv_method} of {self.method}'
                )

    def __str__(self):
        """ defines the output of print
        """
        return self.summary()

    def summary(self, test_type='t-test'):
        """
        Human readable summary of the results

        Args:
            test_type(String):
                What kind of tests to run.
                See rsatoolbox.util.inference_util.all_tests for options
        """
        summary = f'Results for running {self.cv_method} evaluation for {self.method} '
        summary += f'on {self.n_model} models:\n\n'
        name_length = max([max(len(m.name) for m in self.models) + 1, 6])
        means = self.get_means()
        sems = self.get_sem()
        if means is None:
            means = np.nan * np.ones(self.n_model)
        if sems is None:
            sems = np.nan * np.ones(self.n_model)
        try:
            p_zero = self.test_zero(test_type=test_type)
            p_noise = self.test_noise(test_type=test_type)
        except ValueError:
            p_zero = np.nan * np.ones(self.n_model)
            p_noise = np.nan * np.ones(self.n_model)
        # header of the results table
        summary += 'Model' + (' ' * (name_length - 5))
        summary += '|   Eval \u00B1 SEM   |'
        summary += ' p (against 0) |'
        summary += ' p (against NC) |\n'
        summary += '-' * (name_length + 51)
        summary += '\n'
        for i, m in enumerate(self.models):
            summary += m.name + (' ' * (name_length - len(m.name)))
            summary += f'| {means[i]: 5.3f} \u00B1 {sems[i]:4.3f} |'
            if p_zero[i] < 0.001:
                summary += '      < 0.001  |'
            else:
                summary += f'{p_zero[i]:>13.3f}  |'
            if p_noise[i] < 0.001:
                summary += '       < 0.001  |'
            else:
                summary += f'{p_noise[i]:>14.3f}  |'
            summary += '\n'
        summary += '\n'
        if self.cv_method == 'crossvalidation':
            summary += 'No p-values available as crossvalidation provides no variance estimate'
        elif test_type == 't-test':
            summary += 'p-values are based on uncorrected t-tests'
        elif test_type == 'bootstrap':
            summary += 'p-values are based on percentiles of the bootstrap samples'
        elif test_type == 'ranksum':
            summary += 'p-values are based on ranksum tests'
        return summary

    def save(self, filename, file_type='hdf5', overwrite=False):
        """ saves the results into a file.

        Args:
            filename(String): path to the file
                [or opened file]
            file_type(String): Type of file to create:
                hdf5: hdf5 file
                pkl: pickle file
            overwrite(Boolean): overwrites file if it already exists

        """
        result_dict = self.to_dict()
        if overwrite:
            remove_file(filename)
        if file_type == 'hdf5':
            write_dict_hdf5(filename, result_dict)
        elif file_type == 'pkl':
            write_dict_pkl(filename, result_dict)

    def to_dict(self):
        """ Converts the RDMs object into a dict, which can be used for saving

        Returns:
            results_dict(dict): A dictionary with all the information needed
                to regenerate the object

        """
        result_dict = {}
        result_dict['evaluations'] = self.evaluations
        result_dict['dof'] = self.dof
        result_dict['variances'] = self.variances
        result_dict['noise_ceiling'] = self.noise_ceiling
        result_dict['method'] = self.method
        result_dict['cv_method'] = self.cv_method
        result_dict['models'] = {}
        for i_model in range(len(self.models)):
            key = 'model_%d' % i_model
            result_dict['models'][key] = self.models[i_model].to_dict()
        return result_dict

    def test_all(self, test_type='t-test'):
        """ returns all p-values: p_pairwise, p_zero & p_noise

        Args:
            test_type(String):
                What kind of tests to run.
                See rsatoolbox.util.inference_util.all_tests for options
        """
        p_pairwise, p_zero, p_noise = all_tests(
            self.evaluations, self.noise_ceiling, test_type,
            model_var=self.model_var, diff_var=self.diff_var,
            noise_ceil_var=self.noise_ceil_var, dof=self.dof)
        return p_pairwise, p_zero, p_noise

    def test_pairwise(self, test_type='t-test'):
        """returns the pairwise test p-values """
        return pair_tests(self.evaluations, test_type, self.diff_var, self.dof)

    def test_zero(self, test_type='t-test'):
        """returns the p-values for the tests against 0 """
        return zero_tests(self.evaluations, test_type, self.model_var, self.dof)

    def test_noise(self, test_type='t-test'):
        """returns the p-values for the tests against the noise ceiling"""
        return nc_tests(self.evaluations, self.noise_ceiling,
                        test_type, self.noise_ceil_var, self.dof)

    def get_means(self):
        """ returns the mean evaluations per model """
        if self.cv_method == 'fixed':
            perf = np.mean(self.evaluations, axis=0)
            perf = np.nanmean(perf, axis=-1)
        elif self.cv_method == 'crossvalidation':
            perf = np.mean(self.evaluations, axis=0)
            perf = np.nanmean(perf, axis=-1)
        else:
            perf = self.evaluations
            while len(perf.shape) > 2:
                perf = np.nanmean(perf, axis=-1)
            perf = perf[~np.isnan(perf[:, 0])]
            perf = np.mean(perf, axis=0)
        return perf

    def get_sem(self):
        """ returns the SEM of the evaluation per model """
        if self.model_var is None:
            return None
        return np.sqrt(np.maximum(self.model_var, 0))

    def get_ci(self, ci_percent, test_type='t-test'):
        """ returns confidence intervals for the evaluations"""
        prop_cut = (1 - ci_percent) / 2
        if test_type == 'bootstrap':
            perf = self.evaluations
            while len(perf.shape) > 2:
                perf = np.nanmean(perf, axis=-1)
            framed_evals = np.concatenate(
                (np.tile(np.array(([-np.inf], [np.inf])),
                         (1, self.n_model)),
                 perf),
                axis=0)
            ci = [np.quantile(framed_evals, prop_cut, axis=0),
                  np.quantile(framed_evals, 1 - prop_cut, axis=0)]
        else:
            tdist = scipy.stats.t
            std_eval = self.get_sem()
            means = self.get_means()
            ci = [means + std_eval * tdist.ppf(prop_cut, self.dof),
                  means - std_eval * tdist.ppf(prop_cut, self.dof)]
        return ci

    def get_errorbars(self, eb_type='sem', test_type='t-test'):
        """ returns errorbars for the model evaluations"""
        if eb_type.lower() == 'sem':
            errorbar_low = self.get_sem()
            errorbar_high = errorbar_low
        elif eb_type[0:2].lower() == 'ci':
            if len(eb_type) == 2:
                ci_percent = 0.95
            else:
                ci_percent = float(eb_type[2:]) / 100
            ci = self.get_ci(ci_percent, test_type)
            means = self.get_means()
<<<<<<< HEAD
            errorbar_low = -(ci[0] - means)
            errorbar_high = ci[1] - means
            limits = np.concatenate((errorbar_low, errorbar_high))
            if np.isnan(limits).any() or (abs(limits) == np.inf).any():
                raise RuntimeError(
=======
            errorbar_low = means - ci[0]
            errorbar_high = ci[1] - means
            limits = np.concatenate((errorbar_low, errorbar_high))
            if np.isnan(limits).any() or (abs(limits) == np.inf).any():
                raise ValueError(
>>>>>>> b802f17b
                    'plot_model_comparison: Too few bootstrap samples for ' +
                    'the requested confidence interval: ' + eb_type + '.')
        return (errorbar_low, errorbar_high)

    def get_model_var(self):
        """ returns the variance of the evaluation per model """
        return self.model_var

    def get_noise_ceil(self):
        """ returns the noise ceiling for the model evaluations """
        return self.noise_ceiling


def load_results(filename, file_type=None):
    """ loads a Result object from disc

    Args:
        filename(String): path to the filelocation

    """
    if file_type is None:
        if isinstance(filename, str):
            if filename[-4:] == '.pkl':
                file_type = 'pkl'
            elif filename[-3:] == '.h5' or filename[-4:] == 'hdf5':
                file_type = 'hdf5'
    if file_type == 'hdf5':
        data_dict = read_dict_hdf5(filename)
    elif file_type == 'pkl':
        data_dict = read_dict_pkl(filename)
    else:
        raise ValueError('filetype not understood')
    return result_from_dict(data_dict)


def result_from_dict(result_dict):
    """ recreate Results object from dictionary

    Args:
        result_dict(dict): dictionary to regenerate

    Returns:
        result(Result): the recreated object

    """
    if 'variances' in result_dict.keys():
        variances = result_dict['variances']
    else:
        variances = None
    if 'dof' in result_dict.keys():
        dof = result_dict['dof']
    else:
        dof = None
    evaluations = result_dict['evaluations']
    method = result_dict['method']
    cv_method = result_dict['cv_method']
    noise_ceiling = result_dict['noise_ceiling']
    models = [None] * len(result_dict['models'])
    for i_model in range(len(result_dict['models'])):
        key = 'model_%d' % i_model
        models[i_model] = rsatoolbox.model.model_from_dict(
            result_dict['models'][key])
    return Result(models, evaluations, method, cv_method, noise_ceiling,
                  variances=variances, dof=dof)<|MERGE_RESOLUTION|>--- conflicted
+++ resolved
@@ -262,19 +262,11 @@
                 ci_percent = float(eb_type[2:]) / 100
             ci = self.get_ci(ci_percent, test_type)
             means = self.get_means()
-<<<<<<< HEAD
-            errorbar_low = -(ci[0] - means)
-            errorbar_high = ci[1] - means
-            limits = np.concatenate((errorbar_low, errorbar_high))
-            if np.isnan(limits).any() or (abs(limits) == np.inf).any():
-                raise RuntimeError(
-=======
             errorbar_low = means - ci[0]
             errorbar_high = ci[1] - means
             limits = np.concatenate((errorbar_low, errorbar_high))
             if np.isnan(limits).any() or (abs(limits) == np.inf).any():
                 raise ValueError(
->>>>>>> b802f17b
                     'plot_model_comparison: Too few bootstrap samples for ' +
                     'the requested confidence interval: ' + eb_type + '.')
         return (errorbar_low, errorbar_high)
